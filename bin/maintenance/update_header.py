# This file is part of Indico.
# Copyright (C) 2002 - 2020 CERN
#
# Indico is free software; you can redistribute it and/or
# modify it under the terms of the MIT License; see the
# LICENSE file for more details.

import os
import re
import subprocess
import sys
from datetime import date

import click
import yaml

from indico.util.console import cformat


click.disable_unicode_literals_warning = True


# Dictionary listing the files for which to change the header.
# The key is the extension of the file (without the dot) and the value is another
# dictionary containing two keys:
#   - 'regex' : A regular expression matching comments in the given file type
#   - 'format': A dictionary with the comment characters to add to the header.
#               There must be a `comment_start` inserted before the header,
#               `comment_middle` inserted at the beginning of each line except the
#               first and last one, and `comment_end` inserted at the end of the
#               header. (See the `HEADER` above)
SUPPORTED_FILES = {
    'py': {
        'regex': re.compile(r'((^#|[\r\n]#).*)*'),
        'format': {'comment_start': '#', 'comment_middle': '#', 'comment_end': ''}},
    'wsgi': {
        'regex': re.compile(r'((^#|[\r\n]#).*)*'),
        'format': {'comment_start': '#', 'comment_middle': '#', 'comment_end': ''}},
    'js': {
        'regex': re.compile(r'/\*(.|[\r\n])*?\*/|((^//|[\r\n]//).*)*'),
        'format': {'comment_start': '//', 'comment_middle': '//', 'comment_end': ''}},
    'jsx': {
        'regex': re.compile(r'/\*(.|[\r\n])*?\*/|((^//|[\r\n]//).*)*'),
        'format': {'comment_start': '//', 'comment_middle': '//', 'comment_end': ''}},
    'css': {
        'regex': re.compile(r'/\*(.|[\r\n])*?\*/'),
        'format': {'comment_start': '/*', 'comment_middle': ' *', 'comment_end': ' */'}},
    'scss': {
        'regex': re.compile(r'/\*(.|[\r\n])*?\*/|((^//|[\r\n]//).*)*'),
        'format': {'comment_start': '//', 'comment_middle': '//', 'comment_end': ''}},
}


# The substring which must be part of a comment block in order for the comment to be updated by the header.
SUBSTRING = 'This file is part of'


USAGE = """
Updates all the headers in the supported files ({supported_files}).
By default, all the files tracked by git in the current repository are updated
to the current year.

You can specify a year to update to as well as a file or directory.
This will update all the supported files in the scope including those not tracked
by git. If the directory does not contain any supported files (or if the file
specified is not supported) nothing will be updated.
""".format(supported_files=', '.join(SUPPORTED_FILES)).strip()


def _walk_to_root(path):
    """Yield directories starting from the given directory up to the root."""
    # Based on code from python-dotenv (BSD-licensed):
    # https://github.com/theskumar/python-dotenv/blob/e13d957b/src/dotenv/main.py#L245

    if os.path.isfile(path):
        path = os.path.dirname(path)

    last_dir = None
    current_dir = os.path.abspath(path)
    while last_dir != current_dir:
        yield current_dir
        parent_dir = os.path.abspath(os.path.join(current_dir, os.path.pardir))
        last_dir, current_dir = current_dir, parent_dir


def _get_config(path, end_year):
    config = {}
    for dirname in _walk_to_root(path):
        check_path = os.path.join(dirname, 'copyright.yml')
        if os.path.isfile(check_path):
            with open(check_path) as f:
                config.update((k, v) for k, v in yaml.safe_load(f.read()).viewitems() if k not in config)
            if config.pop('root', False):
                break

<<<<<<< HEAD
def gen_header(project, data, end_year):
    data['end_year'] = end_year
    return '\n'.join(line.rstrip() for line in HEADERS[project].format(**data).strip().splitlines())
=======
    if 'start_year' not in config:
        click.echo('no valid copyright.yml files found: start_year missing')
        sys.exit(1)
    if 'name' not in config:
        click.echo('no valid copyright.yml files found: name missing')
        sys.exit(1)
    if 'header' not in config:
        click.echo('no valid copyright.yml files found: header missing')
        sys.exit(1)
    config['end_year'] = end_year
    return config
>>>>>>> 2f7f6633


def gen_header(data):
    if data['start_year'] == data['end_year']:
        data['dates'] = data['start_year']
    else:
        data['dates'] = '{} - {}'.format(data['start_year'], data['end_year'])
    return '\n'.join(line.rstrip() for line in data['header'].format(**data).strip().splitlines()).encode('ascii')


def _update_header(file_path, config, substring, regex, data, ci):
    found = False
    with open(file_path) as file_read:
        content = orig_content = file_read.read()
        if not content.strip():
            return False
        shebang_line = None
        if content.startswith('#!/'):
            shebang_line, content = content.split('\n', 1)
        for match in regex.finditer(content):
            if substring in match.group():
                found = True
                content = content[:match.start()] + gen_header(dict(data, **config)) + content[match.end():]
        if shebang_line:
            content = shebang_line + '\n' + content
    if content != orig_content:
        msg = 'Incorrect header in {}' if ci else cformat('%{green!}Updating header of %{blue!}{}')
        print(msg.format(os.path.relpath(file_path)))
        if not ci:
            with open(file_path, 'w') as file_write:
                file_write.write(content)
        return True
    elif not found:
        msg = 'Missing header in {}' if ci else cformat('%{red!}Missing header%{reset} in %{blue!}{}')
        print(msg.format(os.path.relpath(file_path)))
        return True


def update_header(file_path, year, ci):
    config = _get_config(file_path, year)
    ext = file_path.rsplit('.', 1)[-1]
    if ext not in SUPPORTED_FILES or not os.path.isfile(file_path):
        return False
    if os.path.basename(file_path)[0] == '.':
        return False
    return _update_header(file_path, config, SUBSTRING, SUPPORTED_FILES[ext]['regex'],
                          SUPPORTED_FILES[ext]['format'], ci)


def blacklisted(root, path, _cache={}):
    orig_path = path
    if path not in _cache:
        _cache[orig_path] = False
        while (path + os.path.sep).startswith(root):
            if os.path.exists(os.path.join(path, '.no-headers')):
                _cache[orig_path] = True
                break
            path = os.path.normpath(os.path.join(path, '..'))
    return _cache[orig_path]


@click.command(help=USAGE)
@click.option('--ci', is_flag=True, help='Indicate that the script is running during CI and should use a non-zero '
                                         'exit code unless all headers were already up to date. This also prevents '
                                         'files from actually being updated.')
@click.option('--year', '-y', type=click.IntRange(min=1000), default=date.today().year, metavar='YEAR',
              help='Indicate the target year')
@click.option('--path', '-p', type=click.Path(exists=True), help='Restrict updates to a specific file or directory')
@click.pass_context
def main(ctx, ci, year, path):
    error = False
    if path and os.path.isdir(path):
        if not ci:
            print(cformat("Updating headers to the year %{yellow!}{year}%{reset} for all the files in "
                          "%{yellow!}{path}%{reset}...").format(year=year, path=path))
        for root, _, filenames in os.walk(path):
            for filename in filenames:
                if not blacklisted(path, root):
                    if update_header(os.path.join(root, filename), year, ci):
                        error = True
    elif path and os.path.isfile(path):
        if not ci:
            print(cformat("Updating headers to the year %{yellow!}{year}%{reset} for the file "
                          "%{yellow!}{file}%{reset}...").format(year=year, file=path))
        if update_header(path, year, ci):
            error = True
    else:
        if not ci:
            print(cformat("Updating headers to the year %{yellow!}{year}%{reset} for all "
                          "git-tracked files...").format(year=year))
        try:
            for filepath in subprocess.check_output(['git', 'ls-files'], text=True).splitlines():
                filepath = os.path.abspath(filepath)
                if not blacklisted(os.getcwd(), os.path.dirname(filepath)):
                    if update_header(filepath, year, ci):
                        error = True
        except subprocess.CalledProcessError:
            raise click.UsageError(cformat('%{red!}You must be within a git repository to run this script.'))

    if not error:
        print(cformat('%{green}\u2705 All headers are up to date'))
    elif ci:
        print(cformat('%{red}\u274C Some headers need to be updated or added'))
        sys.exit(1)
    else:
        print(cformat('%{yellow}\U0001F504 Some headers have been updated (or are missing)'))


if __name__ == '__main__':
    main()<|MERGE_RESOLUTION|>--- conflicted
+++ resolved
@@ -89,15 +89,10 @@
         check_path = os.path.join(dirname, 'copyright.yml')
         if os.path.isfile(check_path):
             with open(check_path) as f:
-                config.update((k, v) for k, v in yaml.safe_load(f.read()).viewitems() if k not in config)
+                config.update((k, v) for k, v in yaml.safe_load(f.read()).items() if k not in config)
             if config.pop('root', False):
                 break
 
-<<<<<<< HEAD
-def gen_header(project, data, end_year):
-    data['end_year'] = end_year
-    return '\n'.join(line.rstrip() for line in HEADERS[project].format(**data).strip().splitlines())
-=======
     if 'start_year' not in config:
         click.echo('no valid copyright.yml files found: start_year missing')
         sys.exit(1)
@@ -109,7 +104,6 @@
         sys.exit(1)
     config['end_year'] = end_year
     return config
->>>>>>> 2f7f6633
 
 
 def gen_header(data):
@@ -117,7 +111,7 @@
         data['dates'] = data['start_year']
     else:
         data['dates'] = '{} - {}'.format(data['start_year'], data['end_year'])
-    return '\n'.join(line.rstrip() for line in data['header'].format(**data).strip().splitlines()).encode('ascii')
+    return '\n'.join(line.rstrip() for line in data['header'].format(**data).strip().splitlines())
 
 
 def _update_header(file_path, config, substring, regex, data, ci):
