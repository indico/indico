#
# This file is autogenerated by pip-compile with Python 3.9
# by the following command:
#
#    pip-compile --strip-extras
#
alembic==1.11.1
    # via
    #   -r requirements.in
    #   flask-migrate
amqp==5.1.1
    # via kombu
asttokens==2.2.1
    # via
    #   sentry-sdk
    #   stack-data
async-timeout==4.0.2
    # via redis
attrs==23.1.0
    # via
    #   jsonschema
    #   referencing
authlib==1.2.1
    # via -r requirements.in
babel==2.12.1
    # via
    #   -r requirements.in
    #   flask-babel
backcall==0.2.0
    # via ipython
bcrypt==4.0.1
    # via -r requirements.in
billiard==4.1.0
    # via celery
bleach==6.0.0
    # via -r requirements.in
blinker==1.6.2
    # via
    #   -r requirements.in
    #   flask
    #   flask-multipass
    #   flask-pluginengine
    #   sentry-sdk
cachelib==0.9.0
    # via flask-caching
captcha==0.5.0
    # via -r requirements.in
celery==5.3.1
    # via
    #   -r requirements.in
    #   sentry-sdk
certifi==2023.7.22
    # via
    #   -r requirements.in
    #   requests
    #   sentry-sdk
cffi==1.15.1
    # via cryptography
charset-normalizer==3.2.0
    # via requests
click==8.1.6
    # via
    #   -r requirements.in
    #   celery
    #   click-didyoumean
    #   click-plugins
    #   click-repl
    #   flask
click-didyoumean==0.3.0
    # via celery
click-plugins==1.1.1
    # via celery
click-repl==0.3.0
    # via celery
colorclass==2.2.2
    # via -r requirements.in
cryptography==41.0.4
    # via authlib
decorator==5.1.1
    # via ipython
deprecated==1.2.14
    # via limits
distro==1.8.0
    # via -r requirements.in
dnspython==2.4.1
    # via email-validator
email-validator==1.2.1
    # via
    #   -r requirements.in
    #   wtforms
executing==1.2.0
    # via
    #   sentry-sdk
    #   stack-data
feedgen==0.9.0
    # via -r requirements.in
flask==2.3.2
    # via
    #   -r requirements.in
    #   flask-babel
    #   flask-caching
    #   flask-limiter
    #   flask-marshmallow
    #   flask-migrate
    #   flask-multipass
    #   flask-pluginengine
    #   flask-sqlalchemy
    #   flask-webpackext
    #   flask-wtf
    #   sentry-sdk
flask-babel==3.1.0
    # via -r requirements.in
flask-caching==2.0.2
    # via -r requirements.in
flask-limiter==3.3.1
    # via -r requirements.in
flask-marshmallow==0.15.0
    # via -r requirements.in
flask-migrate==4.0.4
    # via -r requirements.in
flask-multipass==0.4.9
    # via -r requirements.in
flask-pluginengine==0.4.1
    # via -r requirements.in
flask-sqlalchemy==3.0.5
    # via
    #   -r requirements.in
    #   flask-migrate
flask-webpackext==1.0.2
    # via -r requirements.in
flask-wtf==1.1.1
    # via -r requirements.in
greenlet==2.0.2
    # via sqlalchemy
hiredis==2.2.3
    # via redis
html2text==2020.1.16
    # via -r requirements.in
html5lib==1.1
    # via lxml
icalendar==5.0.7
    # via -r requirements.in
idna==3.4
    # via
    #   email-validator
    #   requests
importlib-metadata==6.8.0
    # via
    #   flask
    #   markdown
importlib-resources==6.0.0
    # via limits
indico-fonts==1.2
    # via -r requirements.in
ipython==8.14.0
    # via -r requirements.in
itsdangerous==2.1.2
    # via
    #   -r requirements.in
    #   flask
    #   flask-wtf
jedi==0.19.0
    # via ipython
jinja2==3.1.2
    # via
    #   -r requirements.in
    #   flask
    #   flask-babel
    #   flask-pluginengine
jsonschema==4.18.4
    # via -r requirements.in
jsonschema-specifications==2023.7.1
    # via jsonschema
kombu==5.3.1
    # via celery
limits==3.5.0
    # via flask-limiter
lxml==4.9.3
    # via
    #   -r requirements.in
    #   feedgen
mako==1.2.4
    # via alembic
markdown==3.4.4
    # via -r requirements.in
markdown-it-py==3.0.0
    # via rich
markupsafe==2.1.3
    # via
    #   -r requirements.in
    #   jinja2
    #   mako
    #   sentry-sdk
    #   werkzeug
    #   wtforms
marshmallow==3.20.1
    # via
    #   -r requirements.in
    #   flask-marshmallow
    #   marshmallow-dataclass
    #   marshmallow-enum
    #   marshmallow-oneofschema
    #   marshmallow-sqlalchemy
    #   webargs
marshmallow-dataclass==8.5.14
    # via -r requirements.in
marshmallow-enum==1.5.1
    # via -r requirements.in
marshmallow-oneofschema==3.0.1
    # via -r requirements.in
marshmallow-sqlalchemy==0.29.0
    # via -r requirements.in
matplotlib-inline==0.1.6
    # via ipython
mdurl==0.1.2
    # via markdown-it-py
mypy-extensions==1.0.0
    # via typing-inspect
node-semver==0.8.1
    # via
    #   -r requirements.in
    #   pywebpack
ordered-set==4.1.0
    # via flask-limiter
packaging==23.1
    # via
    #   -r requirements.in
    #   flask-marshmallow
    #   limits
    #   marshmallow
    #   marshmallow-sqlalchemy
    #   webargs
parso==0.8.3
    # via jedi
pexpect==4.8.0
    # via ipython
pickleshare==0.7.5
    # via ipython
pillow==10.0.0
    # via
    #   -r requirements.in
    #   captcha
    #   reportlab
prompt-toolkit==3.0.39
    # via
    #   -r requirements.in
    #   click-repl
    #   ipython
psycopg2==2.9.6
    # via -r requirements.in
ptyprocess==0.7.0
    # via pexpect
pure-eval==0.2.2
    # via
    #   sentry-sdk
    #   stack-data
pycountry==22.3.5
    # via -r requirements.in
pycparser==2.21
    # via cffi
pygments==2.15.1
    # via
    #   -r requirements.in
    #   ipython
    #   rich
pynpm==0.1.2
    # via
    #   flask-webpackext
    #   pywebpack
pypdf==3.14.0
    # via -r requirements.in
pypng==0.20220715.0
    # via qrcode
python-dateutil==2.8.2
    # via
    #   -r requirements.in
    #   celery
    #   feedgen
    #   icalendar
    #   wtforms-dateutil
pytz==2023.3
    # via
    #   -r requirements.in
    #   flask-babel
    #   icalendar
pywebpack==1.2.0
    # via
    #   -r requirements.in
    #   flask-webpackext
pyyaml==6.0.1
    # via -r requirements.in
qrcode==7.4.2
    # via -r requirements.in
redis==4.6.0
    # via
    #   -r requirements.in
    #   celery
referencing==0.30.0
    # via
    #   jsonschema
    #   jsonschema-specifications
reportlab==4.0.4
    # via -r requirements.in
requests==2.31.0
    # via -r requirements.in
rich==13.5.1
    # via flask-limiter
rpds-py==0.9.2
    # via
    #   jsonschema
    #   referencing
sentry-sdk==1.29.0
    # via -r requirements.in
simplejson==3.19.1
    # via -r requirements.in
six==1.16.0
    # via
    #   asttokens
    #   bleach
    #   html5lib
    #   python-dateutil
speaklater==1.3
    # via -r requirements.in
sqlalchemy==1.4.49
    # via
    #   -r requirements.in
    #   alembic
    #   flask-sqlalchemy
    #   marshmallow-sqlalchemy
    #   sentry-sdk
    #   wtforms-sqlalchemy
stack-data==0.6.2
    # via ipython
terminaltables==3.1.10
    # via -r requirements.in
tinycss2==1.1.1
    # via bleach
traitlets==5.9.0
    # via
    #   ipython
    #   matplotlib-inline
translitcodec==0.7.0
    # via -r requirements.in
typing-extensions==4.7.1
    # via
    #   alembic
    #   flask-limiter
    #   ipython
    #   kombu
    #   limits
    #   marshmallow-dataclass
    #   pypdf
    #   qrcode
    #   typing-inspect
typing-inspect==0.9.0
    # via marshmallow-dataclass
tzdata==2023.3
    # via celery
ua-parser==0.18.0
    # via -r requirements.in
<<<<<<< HEAD
urllib3==1.26.16
=======
urllib3==1.26.17
>>>>>>> 5ec01913
    # via
    #   -r requirements.in
    #   requests
    #   sentry-sdk
vine==5.0.0
    # via
    #   amqp
    #   celery
    #   kombu
wcwidth==0.2.6
    # via prompt-toolkit
webargs==8.3.0
    # via -r requirements.in
webencodings==0.5.1
    # via
    #   bleach
    #   html5lib
    #   tinycss2
werkzeug==2.3.6
    # via
    #   -r requirements.in
    #   flask
wrapt==1.15.0
    # via deprecated
wtforms==3.0.1
    # via
    #   -r requirements.in
    #   flask-wtf
    #   wtforms-dateutil
    #   wtforms-sqlalchemy
wtforms-dateutil==0.1
    # via -r requirements.in
wtforms-sqlalchemy==0.3
    # via -r requirements.in
xlsxwriter==3.1.2
    # via -r requirements.in
zipp==3.16.2
    # via
    #   importlib-metadata
    #   importlib-resources

# The following packages are considered to be unsafe in a requirements file:
# setuptools<|MERGE_RESOLUTION|>--- conflicted
+++ resolved
@@ -358,11 +358,7 @@
     # via celery
 ua-parser==0.18.0
     # via -r requirements.in
-<<<<<<< HEAD
-urllib3==1.26.16
-=======
 urllib3==1.26.17
->>>>>>> 5ec01913
     # via
     #   -r requirements.in
     #   requests
