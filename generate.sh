#!/bin/sh

# Generates Python eggs for 2.6 and 2.7
# -d can be passed for 'nighly builds', so that the current date is appended

DATEOPT=

while getopts "d" Option
do
  case $Option in
    d     ) DATEOPT=-d;;
  esac
done

<<<<<<< HEAD
CLONE_DIR=`pwd`
mkdir /tmp/indico-build
pushd /tmp/indico-build
git clone $CLONE_DIR
cd cds-indico

=======
>>>>>>> 1cc62306
for EXECUTABLE in python2.6 python2.7; do
    $EXECUTABLE setup.py egg_info $DATEOPT bdist_egg
    EGG_NAME=dist/`$EXECUTABLE setup.py egg_filename | tail -n 1`.egg
    $EXECUTABLE setup.py egg_info $DATEOPT bdist_egg
    md5sum $EGG_NAME | sh -c 'read a; echo ${a%% *}' > $EGG_NAME.md5
done

popd
<|MERGE_RESOLUTION|>--- conflicted
+++ resolved
@@ -12,15 +12,13 @@
   esac
 done
 
-<<<<<<< HEAD
+
 CLONE_DIR=`pwd`
 mkdir /tmp/indico-build
 pushd /tmp/indico-build
 git clone $CLONE_DIR
 cd cds-indico
 
-=======
->>>>>>> 1cc62306
 for EXECUTABLE in python2.6 python2.7; do
     $EXECUTABLE setup.py egg_info $DATEOPT bdist_egg
     EGG_NAME=dist/`$EXECUTABLE setup.py egg_filename | tail -n 1`.egg
