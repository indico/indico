--- conflicted
+++ resolved
@@ -94,11 +94,7 @@
     # via sphinx
 urllib3==2.0.7
     # via requests
-<<<<<<< HEAD
-werkzeug==2.3.6
-=======
 werkzeug==2.3.8
->>>>>>> 26e6043b
     # via flask
 zipp==3.16.2
     # via importlib-metadata