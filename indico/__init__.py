# This file is part of Indico.
# Copyright (C) 2002 - 2018 European Organization for Nuclear Research (CERN).
#
# Indico is free software; you can redistribute it and/or
# modify it under the terms of the GNU General Public License as
# published by the Free Software Foundation; either version 3 of the
# License, or (at your option) any later version.
#
# Indico is distributed in the hope that it will be useful, but
# WITHOUT ANY WARRANTY; without even the implied warranty of
# MERCHANTABILITY or FITNESS FOR A PARTICULAR PURPOSE.  See the GNU
# General Public License for more details.
#
# You should have received a copy of the GNU General Public License
# along with Indico; if not, see <http://www.gnu.org/licenses/>.

from indico.util.mimetypes import register_custom_mimetypes


<<<<<<< HEAD
__version__ = '2.2-dev'
=======
__version__ = '2.1a1'
>>>>>>> e412aabb

register_custom_mimetypes()


# monkeypatch for https://github.com/wtforms/wtforms/issues/373
def _patch_wtforms_sqlalchemy():
    from wtforms.ext.sqlalchemy import fields
    from sqlalchemy.orm.util import identity_key

    def get_pk_from_identity(obj):
        key = identity_key(instance=obj)[1]
        return u':'.join(map(unicode, key))

    fields.get_pk_from_identity = get_pk_from_identity


try:
    _patch_wtforms_sqlalchemy()
except ImportError as exc:
    # pip seems to run this sometimes while uninstalling an old sqlalchemy version
    print 'Could not monkeypatch wtforms', exc
finally:
    del _patch_wtforms_sqlalchemy<|MERGE_RESOLUTION|>--- conflicted
+++ resolved
@@ -17,11 +17,7 @@
 from indico.util.mimetypes import register_custom_mimetypes
 
 
-<<<<<<< HEAD
 __version__ = '2.2-dev'
-=======
-__version__ = '2.1a1'
->>>>>>> e412aabb
 
 register_custom_mimetypes()
 
