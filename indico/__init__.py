--- conflicted
+++ resolved
@@ -17,10 +17,6 @@
 from indico.util.mimetypes import register_custom_mimetypes
 
 
-<<<<<<< HEAD
-__version__ = '2.1.dev0'
-=======
-__version__ = '2.0.2-dev'
->>>>>>> dc8fb445
+__version__ = '2.1-dev'
 
 register_custom_mimetypes()