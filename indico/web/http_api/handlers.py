# -*- coding: utf-8 -*-
##
##
## This file is part of Indico.
## Copyright (C) 2002 - 2012 European Organization for Nuclear Research (CERN).
##
## Indico is free software; you can redistribute it and/or
## modify it under the terms of the GNU General Public License as
## published by the Free Software Foundation; either version 3 of the
## License, or (at your option) any later version.
##
## Indico is distributed in the hope that it will be useful, but
## WITHOUT ANY WARRANTY; without even the implied warranty of
## MERCHANTABILITY or FITNESS FOR A PARTICULAR PURPOSE.  See the GNU
## General Public License for more details.
##
## You should have received a copy of the GNU General Public License
<<<<<<< HEAD
## along with Indico;if not, see <http://www.gnu.org/licenses/>.
=======
## along with CDS Indico; if not, write to the Free Software Foundation, Inc.,
## 59 Temple Place, Suite 330, Boston, MA 02111-1307, USA.
from MaKaC.plugins.RoomBooking.default.factory import Factory
>>>>>>> 740e8318

"""
HTTP API - Handlers
"""

# python stdlib imports
import hashlib
import hmac
import re
import time
import urllib
from urlparse import parse_qs
from ZODB.POSException import ConflictError

# indico imports
from indico.web.http_api import HTTPAPIHook
from indico.web.http_api.auth import APIKeyHolder
from indico.web.http_api.fossils import IHTTPAPIExportResultFossil
from indico.web.http_api.responses import HTTPAPIResult, HTTPAPIError
from indico.web.http_api.util import remove_lists, get_query_parameter
from indico.web.http_api import API_MODE_ONLYKEY, API_MODE_SIGNED, API_MODE_ONLYKEY_SIGNED, API_MODE_ALL_SIGNED
from indico.web.wsgi import webinterface_handler_config as apache
from indico.util.metadata.serializer import Serializer
from indico.util.network import _get_remote_ip
from indico.util.contextManager import ContextManager

# indico legacy imports
from MaKaC.common import DBMgr
from MaKaC.common.logger import Logger
from MaKaC.common.fossilize import fossilize
from MaKaC.accessControl import AccessWrapper
from MaKaC.common.info import HelperMaKaCInfo
from MaKaC.common.cache import GenericCache


# Remove the extension at the end or before the querystring
RE_REMOVE_EXTENSION = re.compile(r'\.(\w+)(?:$|(?=\?))')


def normalizeQuery(path, query, remove=('signature',), separate=False):
    """Normalize request path and query so it can be used for caching and signing

    Returns a string consisting of path and sorted query string.
    Dynamic arguments like signature and timestamp are removed from the query string.
    """
    queryParams = remove_lists(parse_qs(query))
    if remove:
        for key in remove:
            queryParams.pop(key, None)
    sortedQuery = sorted(queryParams.items(), key=lambda x: x[0].lower())
    if separate:
        return path, sortedQuery and urllib.urlencode(sortedQuery)
    elif sortedQuery:
        return '%s?%s' % (path, urllib.urlencode(sortedQuery))
    else:
        return path


def validateSignature(ak, minfo, signature, timestamp, path, query):
    ttl = HelperMaKaCInfo.getMaKaCInfoInstance().getAPISignatureTTL()
    if not timestamp and not (ak.isPersistentAllowed() and minfo.isAPIPersistentAllowed()):
        raise HTTPAPIError('Signature invalid (no timestamp)', apache.HTTP_FORBIDDEN)
    elif timestamp and abs(timestamp - int(time.time())) > ttl:
        raise HTTPAPIError('Signature invalid (bad timestamp)', apache.HTTP_FORBIDDEN)
    digest = hmac.new(ak.getSignKey(), normalizeQuery(path, query), hashlib.sha1).hexdigest()
    if signature != digest:
        raise HTTPAPIError('Signature invalid', apache.HTTP_FORBIDDEN)


def checkAK(apiKey, signature, timestamp, path, query):
    minfo = HelperMaKaCInfo.getMaKaCInfoInstance()
    apiMode = minfo.getAPIMode()
    if not apiKey:
        if apiMode in (API_MODE_ONLYKEY, API_MODE_ONLYKEY_SIGNED, API_MODE_ALL_SIGNED):
            raise HTTPAPIError('API key is missing', apache.HTTP_FORBIDDEN)
        return None, True
    akh = APIKeyHolder()
    if not akh.hasKey(apiKey):
        raise HTTPAPIError('Invalid API key', apache.HTTP_FORBIDDEN)
    ak = akh.getById(apiKey)
    if ak.isBlocked():
        raise HTTPAPIError('API key is blocked', apache.HTTP_FORBIDDEN)
    # Signature validation
    onlyPublic = False
    if signature:
        validateSignature(ak, minfo, signature, timestamp, path, query)
    elif apiMode in (API_MODE_SIGNED, API_MODE_ALL_SIGNED):
        raise HTTPAPIError('Signature missing', apache.HTTP_FORBIDDEN)
    elif apiMode == API_MODE_ONLYKEY_SIGNED:
        onlyPublic = True
    return ak, onlyPublic


def buildAW(ak, req, onlyPublic=False):
    aw = AccessWrapper()
    if ak and not onlyPublic:
        # If we have an authenticated request, require HTTPS
        minfo = HelperMaKaCInfo.getMaKaCInfoInstance()
        # Dirty hack: Google calendar converts HTTP API requests from https to http
        # Therefore, not working with Indico setup (requiring https for HTTP API authenticated)
        if not req.is_https() and minfo.isAPIHTTPSRequired() and req.get_user_agent().find("Googlebot") == -1:
            raise HTTPAPIError('HTTPS is required', apache.HTTP_FORBIDDEN)
        aw.setUser(ak.getUser())
    return aw

def handler(req, **params):
    ContextManager.destroy()
    logger = Logger.get('httpapi')
    path, query = req.URLFields['PATH_INFO'], req.URLFields['QUERY_STRING']
    if req.method == 'POST':
        # Convert POST data to a query string
        queryParams = dict(req.form)
        for key, value in queryParams.iteritems():
            queryParams[key] = [str(value)]
        query = urllib.urlencode(remove_lists(queryParams))
    else:
        # Parse the actual query string
        queryParams = parse_qs(query)

    dbi = DBMgr.getInstance()
    dbi.startRequest()
    minfo = HelperMaKaCInfo.getMaKaCInfoInstance()
    if minfo.getRoomBookingModuleActive():
        Factory.getDALManager().connect()

    mode = path.split('/')[1]

    apiKey = get_query_parameter(queryParams, ['ak', 'apikey'], None)
    signature = get_query_parameter(queryParams, ['signature'])
    timestamp = get_query_parameter(queryParams, ['timestamp'], 0, integer=True)
    no_cache = get_query_parameter(queryParams, ['nc', 'nocache'], 'no') == 'yes'
    pretty = get_query_parameter(queryParams, ['p', 'pretty'], 'no') == 'yes'
    onlyPublic = get_query_parameter(queryParams, ['op', 'onlypublic'], 'no') == 'yes'

    # Disable caching if we are not exporting
    if mode != 'export':
        no_cache = True

    # Get our handler function and its argument and response type
    func, dformat = HTTPAPIHook.parseRequest(path, queryParams)
    if func is None or dformat is None:
        raise apache.SERVER_RETURN, apache.HTTP_NOT_FOUND

    ak = error = result = None
    ts = int(time.time())
    typeMap = {}
    try:
        # Validate the API key (and its signature)
        ak, enforceOnlyPublic = checkAK(apiKey, signature, timestamp, path, query)
        if enforceOnlyPublic:
            onlyPublic = True
        # Create an access wrapper for the API key's user
        aw = buildAW(ak, req, onlyPublic)
        # Get rid of API key in cache key if we did not impersonate a user
        if ak and aw.getUser() is None:
            cache_key = normalizeQuery(path, query, remove=('ak', 'apiKey', 'signature', 'timestamp', 'nc', 'nocache'))
        else:
            cache_key = normalizeQuery(path, query, remove=('signature', 'timestamp', 'nc', 'nocache'))
            if signature:
                # in case the request was signed, store the result under a different key
                cache_key = 'signed_' + cache_key

        obj = None
        addToCache = True
        cache = GenericCache('HTTPAPI')
        cache_key = RE_REMOVE_EXTENSION.sub('', cache_key)
        if not no_cache:
            obj = cache.get(cache_key)
            if obj is not None:
                result, extra, ts, complete, typeMap = obj
                addToCache = False
        if result is None:
            # Perform the actual exporting
            res = func(aw, req)
            if isinstance(res, tuple) and len(res) == 4:
                result, extra, complete, typeMap = res
            else:
                result, extra, complete, typeMap = res, {}, True, {}
        if result is not None and addToCache:
            ttl = HelperMaKaCInfo.getMaKaCInfoInstance().getAPICacheTTL()
            cache.set(cache_key, (result, extra, ts, complete, typeMap), ttl)
    except HTTPAPIError, e:
        error = e
        if e.getCode():
            req.status = e.getCode()
            if req.status == apache.HTTP_METHOD_NOT_ALLOWED:
                req.headers_out['Allow'] = 'GET' if req.method == 'POST' else 'POST'

    if result is None and error is None:
        # TODO: usage page
        raise apache.SERVER_RETURN, apache.HTTP_NOT_FOUND
    else:
        if ak and error is None:
            # Commit only if there was an API key and no error
            for _retry in xrange(10):
                dbi.sync()
                if minfo.getRoomBookingModuleActive():
                    Factory.getDALManager().sync()
                normPath, normQuery = normalizeQuery(path, query, remove=('signature', 'timestamp'), separate=True)
                ak.used(_get_remote_ip(req), normPath, normQuery, not onlyPublic)
                try:
                    if minfo.getRoomBookingModuleActive():
                        Factory.getDALManager().disconnect()
                    dbi.endRequest(True)
                except ConflictError:
                    pass # retry
                else:
                    break
        else:
            # No need to commit stuff if we didn't use an API key
            # (nothing was written)
            if minfo.getRoomBookingModuleActive():
                Factory.getDALManager().rollback()
                Factory.getDALManager().disconnect()
            dbi.endRequest(False)

        # Log successful POST api requests
        if error is None and req.method == 'POST':
            logger.info('API request: %s?%s' % (path, query))

        serializer = Serializer.create(dformat, pretty=pretty, typeMap=typeMap,
                                       **remove_lists(queryParams))

        if error:
            resultFossil = fossilize(error)
        else:
            iface = None
            if mode == 'export':
                iface = IHTTPAPIExportResultFossil
            resultFossil = fossilize(HTTPAPIResult(result, path, query, ts, complete, extra), iface)

        del resultFossil['_fossil']

        try:

            if error and not serializer.schemaless:
                # if our serializer has a specific schema (HTML, ICAL, etc...)
                # use JSON, since it is universal
                serializer = Serializer.create('json')
                # set text/plain, so that it is visible in all browsers
                req.headers_out['Content-Type'] = 'text/plain'
            else:
                req.headers_out['Content-Type'] = serializer.getMIMEType()
            return serializer(resultFossil)
        except:
            logger.exception('Serialization error in request %s?%s' % (path, query))
            raise<|MERGE_RESOLUTION|>--- conflicted
+++ resolved
@@ -15,13 +15,7 @@
 ## General Public License for more details.
 ##
 ## You should have received a copy of the GNU General Public License
-<<<<<<< HEAD
 ## along with Indico;if not, see <http://www.gnu.org/licenses/>.
-=======
-## along with CDS Indico; if not, write to the Free Software Foundation, Inc.,
-## 59 Temple Place, Suite 330, Boston, MA 02111-1307, USA.
-from MaKaC.plugins.RoomBooking.default.factory import Factory
->>>>>>> 740e8318
 
 """
 HTTP API - Handlers
