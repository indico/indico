# -*- coding: utf-8 -*-
##
##
## This file is part of Indico.
## Copyright (C) 2002 - 2013 European Organization for Nuclear Research (CERN).
##
## Indico is free software; you can redistribute it and/or
## modify it under the terms of the GNU General Public License as
## published by the Free Software Foundation; either version 3 of the
## License, or (at your option) any later version.
##
## Indico is distributed in the hope that it will be useful, but
## WITHOUT ANY WARRANTY; without even the implied warranty of
## MERCHANTABILITY or FITNESS FOR A PARTICULAR PURPOSE.  See the GNU
## General Public License for more details.
##
## You should have received a copy of the GNU General Public License
## along with Indico;if not, see <http://www.gnu.org/licenses/>.

import os
import shutil
from cStringIO import StringIO
import tempfile
import types
from flask import session, request
from persistent.list import PersistentList
from datetime import datetime,timedelta
from dateutil.relativedelta import relativedelta
from pytz import timezone
import MaKaC.common.timezoneUtils as timezoneUtils
from MaKaC.common.contextManager import ContextManager
from BTrees.OOBTree import OOBTree
from MaKaC.webinterface.common.abstractDataWrapper import AbstractParam
import MaKaC.review as review
import MaKaC.webinterface.urlHandlers as urlHandlers
import MaKaC.webinterface.materialFactories as materialFactories
import MaKaC.webinterface.displayMgr as displayMgr
import MaKaC.webinterface.internalPagesMgr as internalPagesMgr
import MaKaC.webinterface.pages.conferences as conferences
import MaKaC.webinterface.pages.sessions as sessions
import MaKaC.conference as conference
from MaKaC.webinterface.general import *
from MaKaC.webinterface.rh.base import RHModificationBaseProtected, RoomBookingDBMixin
from MaKaC.webinterface.rh.base import RH   # Strange conflict was here: this line vs nothing
from MaKaC.webinterface.pages import admins
from MaKaC.webinterface.rh.conferenceBase import RHConferenceBase, RHAlarmBase, RHSubmitMaterialBase
from MaKaC.webinterface.rh.categoryDisplay import UtilsConference
from MaKaC.common import Config
from MaKaC.errors import MaKaCError, FormValuesError,ModificationError,\
    ConferenceClosedError, NoReportError, NotFoundError
from MaKaC.PDFinterface.conference import ConfManagerAbstractsToPDF, ConfManagerContribsToPDF, RegistrantsListToBadgesPDF, LectureToPosterPDF
from MaKaC.webinterface.common import AbstractStatusList, abstractFilters
from MaKaC.webinterface import locators
from MaKaC.common.xmlGen import XMLGen
from MaKaC.webinterface.common.abstractNotificator import EmailNotificator
import MaKaC.webinterface.common.registrantNotificator as registrantNotificator
import MaKaC.common.filters as filters
import MaKaC.webinterface.common.contribFilters as contribFilters
from MaKaC.webinterface.common.contribStatusWrapper import ContribStatusList
from MaKaC.common.contribPacker import ZIPFileHandler,AbstractPacker, ContribPacker,ConferencePacker, ProceedingsPacker
from MaKaC.conference import CustomRoom
from MaKaC.common import pendingQueues
from MaKaC.export.excel import AbstractListToExcel, ParticipantsListToExcel, ContributionsListToExcel
from MaKaC.common import utils
from MaKaC.i18n import _
from indico.util.i18n import i18nformat
from MaKaC.plugins.base import Observable
from MaKaC.common.timezoneUtils import nowutc
from MaKaC.review import AbstractStatusSubmitted, AbstractStatusProposedToAccept, AbstractStatusProposedToReject
import MaKaC.webinterface.pages.abstracts as abstracts
from MaKaC.rb_tools import FormMode
from MaKaC.webinterface.common.tools import cleanHTMLHeaderFilename

from indico.modules.scheduler import Client
from indico.util import json
from indico.web.http_api.metadata.serializer import Serializer
from indico.web.flask.util import send_file


class RHConferenceModifBase( RHConferenceBase, RHModificationBaseProtected ):

    def _checkParams( self, params ):
        RHConferenceBase._checkParams( self, params )

    def _checkProtection( self ):
        RHModificationBaseProtected._checkProtection( self )

    def _displayCustomPage( self, wf ):
        return None

    def _displayDefaultPage( self ):
        return None

    def _process( self ):
        wf = self.getWebFactory()
        if wf != None:
            res = self._displayCustomPage( wf )
            if res != None:
                return res
        return self._displayDefaultPage()


class RHConferenceModification( RoomBookingDBMixin, RHConferenceModifBase ):
    _uh = urlHandlers.UHConferenceModification

    def _process( self ):
        pars={}
        wf=self.getWebFactory()
        if wf is not None:
            pars["type"]=wf.getId()
        if self._conf.isClosed():
            p = conferences.WPConferenceModificationClosed( self, self._target )
            return p.display(**pars)
        else:
            p = conferences.WPConferenceModification( self, self._target )

            if wf is not None:
                p = wf.getConfModif(self, self._conf)
            return p.display(**pars)


class RHConfScreenDatesEdit(RHConferenceModifBase):
    _uh = urlHandlers.UHConfScreenDatesEdit

    def _checkParams(self,params):
        RHConferenceModifBase._checkParams(self,params)
        self._action=""
        if params.has_key("CANCEL"):
            self._action="CANCEL"
        elif params.has_key("OK"):
            self._action="EDIT"
            self._sDate,self._eDate=None,None
            tz = self._target.getTimezone()
            if params.get("start_date","conference")=="own":
                try:
                    self._sDate=timezone(tz).localize(datetime(int(params["sYear"]),
                                    int(params["sMonth"]),
                                    int(params["sDay"]),
                                    int(params["sHour"]),
                                    int(params["sMin"]))).astimezone(timezone('UTC'))
                except ValueError:
                    raise MaKaCError( _("Please enter integers in all the start date fields"), _("Schedule"))
            if params.get("end_date","conference")=="own":
                try:
                    self._eDate=timezone(tz).localize(datetime(int(params["eYear"]),
                                    int(params["eMonth"]),
                                    int(params["eDay"]),
                                    int(params["eHour"]),
                                    int(params["eMin"]))).astimezone(timezone('UTC'))
                except ValueError:
                    raise MaKaCError( _("Please enter integers in all the end date fields"), _("Schedule"))

    def _process( self ):
        url=urlHandlers.UHConferenceModification.getURL(self._target)
        if self._action=="CANCEL":
            self._redirect(url)
            return
        elif self._action=="EDIT":
            self._target.setScreenStartDate(self._sDate)
            self._target.setScreenEndDate(self._eDate)
            self._redirect(url)
            return
        p=conferences.WPScreenDatesEdit(self,self._target)
        return p.display()

class RHConferenceModifKey( RHConferenceModifBase ):

    def _checkParams( self, params ):
        RHConferenceBase._checkParams(self, params )
        self._modifkey = params.get( "modifKey", "" ).strip()
        self._redirectURL = params.get("redirectURL","")

    def _checkProtection(self):
        modif_keys = session.setdefault('modifKeys', {})
        modif_keys[self._conf.getId()] = self._modifkey
        session.modified = True

        RHConferenceModifBase._checkProtection(self)

    def _process( self ):
        if self._redirectURL != "":
            url = self._redirectURL
        else:
            url = urlHandlers.UHConferenceDisplay.getURL( self._conf )
        self._redirect( url )

class RHConferenceModifManagementAccess( RHConferenceModifKey ):
    _uh = urlHandlers.UHConfManagementAccess
    _tohttps = True

    def _checkParams(self, params):
        RHConferenceModifKey._checkParams(self, params)
        from MaKaC.webinterface.rh.reviewingModif import RCPaperReviewManager, RCReferee
        self._isRegistrar = self._target.isRegistrar( self._getUser() )
        self._isPRM = RCPaperReviewManager.hasRights(self)
        self._isReferee = RCReferee.hasRights(self)
        self._isPluginManagerOrAdmin = any(self._notify("isPluginTypeAdmin", {"user": self._getUser()}) +
                                           self._notify("isPluginAdmin", {"user": self._getUser(), "plugins": "any"}) +
                                           self._notify("isPluginManager", {"user": self._getUser(), "conf": self._target, "plugins": "any"}))

    def _checkProtection(self):
        if not (self._isRegistrar or self._isPRM or self._isReferee or self._isPluginManagerOrAdmin):
            RHConferenceModifKey._checkProtection(self)

    def _process( self ):
        url = None
        if self._redirectURL != "":
            url = self._redirectURL

        elif self._conf.canModify(self.getAW()):
            url = urlHandlers.UHConferenceModification.getURL( self._conf )

        elif self._isRegistrar:
            url = urlHandlers.UHConfModifRegForm.getURL( self._conf )
        elif self._isPRM:
            url = urlHandlers.UHConfModifReviewingPaperSetup.getURL( self._conf )
        elif self._isReferee:
            url = urlHandlers.UHConfModifReviewingAssignContributionsList.getURL( self._conf )
        elif self._isPluginManagerOrAdmin:
            urls = self._notify("conferencePluginManagementURL", {"conf": self._target, "secure": self.use_https()})
            if urls:
                url = urls[0]
        if not url:
            url = urlHandlers.UHConfManagementAccess.getURL( self._conf )

        self._redirect( url )


class RHConferenceCloseModifKey(RHConferenceBase):

    def _checkParams(self, params):
        RHConferenceBase._checkParams(self, params)
        self._modifkey = params.get("modifKey", "").strip()
        self._redirectURL = params.get("redirectURL", "")

    def _process(self):
        modif_keys = session.get("modifKeys")
        if modif_keys and modif_keys.pop(self._conf.getId(), None):
            session.modified = True
        if self._redirectURL != "":
            url = self._redirectURL
        else:
            url = urlHandlers.UHConferenceDisplay.getURL(self._conf)
        self._redirect(url)


class RHConferenceClose(RHConferenceModifBase):
    _uh = urlHandlers.UHConferenceClose

    def _checkParams(self, params):
        RHConferenceBase._checkParams(self, params)
        self._confirm = params.has_key("confirm")
        self._cancel = params.has_key("cancel")

    def _process(self):

        if self._cancel:
            url = urlHandlers.UHConferenceModification.getURL(self._conf)
            self._redirect(url)
        elif self._confirm:
            self._target.setClosed(True)
            url = urlHandlers.UHConferenceModification.getURL(self._conf)
            self._redirect(url)
        else:
            return conferences.WPConfClosing(self, self._conf).display()


class RHConferenceOpen(RHConferenceModifBase):
    _allowClosed = True

    def _checkProtection(self):
        RHConferenceModifBase._checkProtection(self)

        user = self._getUser()
        if user is self._conf.getCreator():
            return
        # If we are not the creator, check if we have category admin privileges
        hasAccess = False
        for owner in self._conf.getOwnerList():
            if owner.canUserModify(user): # category or system admin
                hasAccess = True
                break
        if not hasAccess:
            if self._conf.isClosed():
                raise ConferenceClosedError(self._target.getConference())
            else:
                raise ModificationError()

    def _checkParams(self, params):
        RHConferenceBase._checkParams(self, params)

    def _process(self):
        self._target.setClosed(False)
        url = urlHandlers.UHConferenceModification.getURL(self._conf)
        self._redirect(url)


class RHConfDataModif(RoomBookingDBMixin, RHConferenceModifBase):
    _uh = urlHandlers.UHConfDataModif

    def _displayCustomPage(self, wf):
        return None

    def _displayDefaultPage(self):
        p = conferences.WPConfDataModif(self, self._target)
        pars = {}
        wf = self.getWebFactory()
        if wf is not None:
            pars["type"] = wf.getId()
        return p.display(**pars)


class RHConfPerformDataModif( RoomBookingDBMixin, RHConferenceModifBase ):
    _uh = urlHandlers.UHConfPerformDataModif

    def _checkParams( self, params ):
        RHConferenceModifBase._checkParams( self, params )
        if params.get("title", "").strip() =="" and not ("cancel" in params):
            raise FormValuesError("Please, provide a name for the event")
        self._cancel = params.has_key("cancel")

    def _process( self ):
        if not self._cancel:
            UtilsConference.setValues( self._conf, self._getRequestParams() )
        self._redirect( urlHandlers.UHConferenceModification.getURL( self._conf) )


#----------------------------------------------------------------

class RHConfModifSchedule( RoomBookingDBMixin, RHConferenceModifBase ):
    _uh = urlHandlers.UHConfModifSchedule

    def _checkParams( self, params ):
        RHConferenceModifBase._checkParams( self, params )
        params["sessions"] = self._normaliseListParam( params.get("session", []) )
        params["slot"] = params.get("slot", [])
        params["days"] = params.get("day", "all")
        params["contributions"] = self._normaliseListParam( params.get("contribution", []) )
        if params.get("session", None) is not None :
            del params["session"]
        if params.get("day", None) is not None :
            del params["day"]

    def _process( self ):

        # The timetable management page shouldn't be cached
        self._disableCaching();

        params = self._getRequestParams()

        if self._conf.isClosed():
            p = conferences.WPConferenceModificationClosed( self, self._target )
            return p.display()
        elif params['sessions'] == []:
            p = conferences.WPConfModifScheduleGraphic( self, self._target )

            wf=self.getWebFactory()
            if wf is not None:
                p=wf.getConfModifSchedule( self, self._target )
            return p.display(**params)
        else:

            session = self._target.getSessionById(params['sessions'][0])

            p = sessions.WPSessionModifSchedule( self, session )

            wf=self.getWebFactory()
            if wf is not None:
                p=wf.getSessionModifSchedule( self, session )
            return p.display(**params)

class RHScheduleDataEdit(RHConferenceModifBase):
    _uh = urlHandlers.UHConfModScheduleDataEdit

    def _checkParams(self,params):
        RHConferenceModifBase._checkParams(self,params)
        self._action=""
        if params.has_key("CANCEL"):
            self._action="CANCEL"
        elif params.has_key("OK"):
            self._action="EDIT"
            self._sDate,self._eDate=None,None
            try:
                self._sDate=datetime(int(params["sYear"]),
                                    int(params["sMonth"]),
                                    int(params["sDay"]),
                                    int(params["sHour"]),
                                    int(params["sMin"]))
            except ValueError:
                raise MaKaCError( _("Please enter integers in all the start date fields"), _("Schedule"))
            try:
                self._eDate=datetime(int(params["eYear"]),
                                    int(params["eMonth"]),
                                    int(params["eDay"]),
                                    int(params["eHour"]),
                                    int(params["eMin"]))
            except ValueError:
                raise MaKaCError( _("Please enter integers in all the end date fields"), _("Schedule"))

    def _process( self ):
        url=urlHandlers.UHConfModifSchedule.getURL(self._target)
        if self._action=="CANCEL":
            self._redirect(url)
            return
        elif self._action=="EDIT":
            #
            # The times are naive relative to the conference tz, must
            # convert to UTC.
            #
            confTZ = self._target.getTimezone()
            sd = timezone(confTZ).localize(datetime(self._sDate.year,
                                                    self._sDate.month,
                                                    self._sDate.day,
                                                    self._sDate.hour,
                                                    self._sDate.minute))
            sdUTC = sd.astimezone(timezone('UTC'))
            ed = timezone(confTZ).localize(datetime(self._eDate.year,
                                                    self._eDate.month,
                                                    self._eDate.day,
                                                    self._eDate.hour,
                                                    self._eDate.minute))
            edUTC = ed.astimezone(timezone('UTC'))
            self._target.setDates(sdUTC,edUTC)
            self._redirect(url)
            return
        p=conferences.WPModScheduleDataEdit(self,self._target)
        return p.display()


#-------------------------------------------------------------------------------------


class RHConfModifAC( RHConferenceModifBase ):
    _uh = urlHandlers.UHConfModifAC

    def _process( self ):
        if self._conf.isClosed():
            p = conferences.WPConferenceModificationClosed( self, self._target )
            return p.display()
        else:
            p = conferences.WPConfModifAC( self, self._target)
            wf=self.getWebFactory()
            if wf is not None:
                p = wf.getConfModifAC(self, self._conf)
            return p.display()


class RHConfSetVisibility( RHConferenceModifBase ):
    _uh = urlHandlers.UHConfSetVisibility

    def _checkParams( self, params ):
        RHConferenceModifBase._checkParams( self, params )
        if params.has_key("changeToPrivate"):
            self._protectConference = 1
        elif params.has_key("changeToInheriting"):
            self._protectConference = 0
        elif params.has_key("changeToPublic"):
            self._protectConference = -1

    def _process( self ):
        self._conf.setProtection( self._protectConference )
        self._redirect( urlHandlers.UHConfModifAC.getURL( self._conf ) )

class RHConfGrantSubmissionToAllSpeakers( RHConferenceModifBase ):
    _uh = urlHandlers.UHConfGrantSubmissionToAllSpeakers

    def _process( self ):
        for cont in self._target.getContributionList():
            speakers = cont.getSpeakerList()[:]
            for sCont in cont.getSubContributionList():
                speakers += sCont.getSpeakerList()[:]
            for speaker in speakers:
                cont.grantSubmission(speaker,False)
        self._redirect( urlHandlers.UHConfModifAC.getURL( self._target ) )

class RHConfRemoveAllSubmissionRights( RHConferenceModifBase ):
    _uh = urlHandlers.UHConfRemoveAllSubmissionRights

    def _process( self ):
        for cont in self._target.getContributionList():
            cont.revokeAllSubmitters()
        self._redirect( urlHandlers.UHConfModifAC.getURL( self._target ) )

class RHConfGrantModificationToAllConveners( RHConferenceModifBase ):
    _uh = urlHandlers.UHConfGrantModificationToAllConveners

    def _process( self ):
        for ses in self._target.getSessionList():
            for slot in ses.getSlotList():
                for convener in slot.getConvenerList():
                    ses.grantModification(convener,False)
        self._redirect( urlHandlers.UHConfModifAC.getURL( self._target ) )

class RHConfModifTools( RHConferenceModifBase ):
    _uh = urlHandlers.UHConfModifTools
    _allowClosed = True

    def _process( self ):
        p = conferences.WPConfDisplayAlarm(self, self._target)
        return p.display()

class RHConfDeletion( RoomBookingDBMixin, RHConferenceModifBase ):
    _uh = urlHandlers.UHConfDeletion

    def _checkParams( self, params ):
        RHConferenceModifBase._checkParams( self, params )
        self._confirm = params.has_key( "confirm" )
        self._cancel = params.has_key( "cancel" )

    def _process( self ):
        if self._cancel:
            self._redirect( urlHandlers.UHConfModifTools.getURL( self._conf ) )
        elif self._confirm:
            parent=None
            if self._conf.getOwnerList()!=[]:
                parent=self._conf.getOwnerList()[0]
            self._conf.delete()
            if parent is not None:
                self._redirect( urlHandlers.UHCategoryModification.getURL(parent) )
            else:
                self._redirect( urlHandlers.UHWelcome.getURL() )
        else:
            return conferences.WPConfDeletion( self, self._conf ).display()

class RHConfModifParticipants( RHConferenceModifBase ):
    _uh = urlHandlers.UHConfModifParticipants

    def _process( self ):
        if self._conf.isClosed():
            return conferences.WPConferenceModificationClosed( self, self._target ).display()
        else:
            return conferences.WPConfModifParticipants( self, self._target ).display()

class RHConfModifParticipantsSetup(RHConferenceModifBase):
    _uh = urlHandlers.UHConfModifParticipantsSetup

    def _process( self ):
        if self._conf.isClosed():
            return conferences.WPConferenceModificationClosed( self, self._target ).display()
        else:
            return conferences.WPConfModifParticipantsSetup( self, self._target ).display()

class RHConfModifParticipantsPending(RHConferenceModifBase):
    _uh = urlHandlers.UHConfModifParticipantsPending

    def _process( self ):
        if self._conf.isClosed():
            return conferences.WPConferenceModificationClosed( self, self._target ).display()
        elif self._target.getParticipation().getPendingParticipantList() and nowutc() < self._target.getStartDate():
            return conferences.WPConfModifParticipantsPending( self, self._target ).display()
        else:
            return self._redirect(RHConfModifParticipants._uh.getURL(self._conf))

class RHConfModifParticipantsDeclined(RHConferenceModifBase):
    _uh = urlHandlers.UHConfModifParticipantsDeclined

    def _process( self ):
        if self._conf.isClosed():
            return conferences.WPConferenceModificationClosed( self, self._target ).display()
        elif self._target.getParticipation().getDeclinedParticipantList():
            return conferences.WPConfModifParticipantsDeclined( self, self._target ).display()
        else:
            return self._redirect(RHConfModifParticipants._uh.getURL(self._conf))


class RHConfModifParticipantsAction(RHConfModifParticipants):
    _uh = urlHandlers.UHConfModifParticipantsAction

    def _process( self ):
        params = self._getRequestParams()
        selectedList = self._normaliseListParam(self._getRequestParams().get("participants",[]))
        toList = []
        if selectedList == []:
            raise FormValuesError(_("No participant selected! Please select at least one."))
        else:
            for id in selectedList :
                participant = self._conf.getParticipation().getParticipantById(id)
                toList.append(participant)
        excel = ParticipantsListToExcel(self._conf, list=toList)
        return send_file('ParticipantList.csv', StringIO(excel.getExcelFile()), 'CSV')


class RHConfModifParticipantsStatistics(RHConferenceModifBase):
    _uh = urlHandlers.UHConfModifParticipantsStatistics

    def _process( self ):
        if self._conf.isClosed():
            return conferences.WPConferenceModificationClosed( self, self._target ).display()
        else:
            return conferences.WPConfModifParticipantsStatistics( self, self._target ).display()

#######################################################################################

class RHConfAllParticipants( RHConferenceModifBase ):
    _uh = urlHandlers.UHConfAllSessionsConveners

    def _process(self):
        p = conferences.WPConfAllParticipants( self, self._conf )
        return p.display()


class RHConfModifLog (RHConferenceModifBase):
    _uh = urlHandlers.UHConfModifLog

    def _checkParams(self, params):
        RHConferenceModifBase._checkParams( self, params )

        if params.get("view",None) is not None :
            if params["view"] == "Action Log" :
                params["view"] = "action"
            elif params["view"] == "Email Log" :
                params["view"] = "email"
            elif params["view"] == "Custom Log" :
                params["view"] = "custom"
            elif params["view"] == "General Log" :
                params["view"] = "general"

    def  _process(self):
        params = self._getRequestParams()
        p = conferences.WPConfModifLog( self, self._target )
        return p.display(**params)

#######################################################################################

class RHConfClone( RHConferenceModifBase ):
    _uh = urlHandlers.UHConfClone
    _allowClosed = True

    def _process( self ):
        p = conferences.WPConfClone( self, self._conf )
        wf=self.getWebFactory()
        if wf is not None:
            p = wf.getConfClone(self, self._conf)
        return p.display()


#######################################################################################

class RHConfAllSessionsConveners( RHConferenceModifBase ):
    _uh = urlHandlers.UHConfAllSessionsConveners

    def _process(self):
        p = conferences.WPConfAllSessionsConveners( self, self._conf )
#        wf=self.getWebFactory()
#        if wf is not None:
#            p = wf.getConfClone(self, self._conf)

        return p.display()

class RHConfAllSessionsConvenersAction( RHConferenceModifBase ):

    def _checkParams( self, params ):
        RHConferenceModifBase._checkParams(self, params)
        self._selectedConveners = self._normaliseListParam(params.get("conveners",[]))

    def _process( self ):
        if len(self._selectedConveners)>0:
            p = conferences.WPEMailConveners(self, self._conf, self._selectedConveners)
            return p.display()
        else:
            self._redirect(urlHandlers.UHConfAllSessionsConveners.getURL(self._conf))

class RHConvenerSendEmail( RHConferenceModifBase  ):

    def _checkParams(self, params):
        RHConferenceModifBase._checkParams( self, params )

        self._toEmails = []
        cclist = []

        self._send = params.has_key("OK")
        if self._send:
            if len(params.get("toEmails","").strip()) > 0 :
                self._toEmails = (params.get("toEmails","").strip()).split(",")
            else :
                raise FormValuesError( _("'To' address list is empty"))
            if params.get("from","") == "":
                raise FormValuesError( _("Please write from address"))
            if params.get("subject","") == "":
                raise FormValuesError( _("Please write a subject for the email"))
            if params.get("body","") == "":
                raise FormValuesError( _("Please write a body for the email"))
            #####cclist emails
            cclist = params.get("cc","").strip().split(",")
            # remove empty elements
            if '' in cclist:
                cclist.remove('')
            # strip all the elements in the list
            cclist = map(lambda x: x.strip(), cclist)
            #####

        self._params={}
        self._params["subject"]=params["subject"]
        self._params["from"]=params["from"]
        self._params["body"]=params["body"]
        self._params["cc"]=cclist
        self._params["conf"] = self._conf
        self._preview = params.has_key("preview")

    def _process(self):
        if self._send:
            self._params['to'] = self._toEmails
            registrantNotificator.EmailNotificator().notifyAll(self._params)
            p = conferences.WPConvenerSentEmail(self, self._target)
            return p.display()
        else:
            self._redirect(urlHandlers.UHConfAllSessionsConveners.getURL(self._conf))

#######################################################################################


class RHConfAllSpeakers( RHConferenceModifBase ):
    _uh = urlHandlers.UHConfAllSpeakers

    def _process(self):
        p = conferences.WPConfAllSpeakers( self, self._conf )
        return p.display()

class RHConfAllSpeakersAction( RHConferenceModifBase ):

    def _checkParams( self, params ):
        RHConferenceModifBase._checkParams(self, params)
        self._selectedSpeakers = self._normaliseListParam(params.get("participants",[]))

    def _process( self ):

        if len(self._selectedSpeakers)>0:
            p = conferences.WPEMailContribParticipants(self, self._conf, self._selectedSpeakers)
            return p.display()
        else:
            self._redirect(urlHandlers.UHConfAllSpeakers.getURL(self._conf))

class RHContribParticipantsSendEmail( RHConferenceModifBase  ):

    def _checkParams(self, params):
        RHConferenceModifBase._checkParams( self, params )

        self._toEmails = []
        cclist = []

        self._send = params.has_key("OK")
        if self._send:
            if len(params.get("toEmails","").strip()) > 0 :
                self._toEmails = (params.get("toEmails","").strip()).split(",")
            else :
                raise FormValuesError( _("'To' address list is empty"))
            if params.get("from","") == "":
                raise FormValuesError( _("Please write from address"))
            if params.get("subject","") == "":
                raise FormValuesError( _("Please write a subject for the email"))
            if params.get("body","") == "":
                raise FormValuesError( _("Please write a body for the email"))
            #####cclist emails
            cclist = params.get("cc","").strip().split(",")
            # remove empty elements
            if '' in cclist:
                cclist.remove('')
            # strip all the elements in the list
            cclist = map(lambda x: x.strip(), cclist)
            #####

        self._params={}
        self._params["subject"]=params["subject"]
        self._params["from"]=params["from"]
        self._params["body"]=params["body"]
        self._params["cc"]=cclist
        self._params["conf"] = self._conf
        self._preview = params.has_key("preview")

    def _process(self):
        if self._send:
            self._params['to'] = self._toEmails
            registrantNotificator.EmailNotificator().notifyAll(self._params)
            p = conferences.WPContribParticipationSentEmail(self, self._target)
            return p.display()
        else:
            self._redirect(urlHandlers.UHConfAllSpeakers.getURL(self._conf))


#######################################################################################


class RHConfPerformCloning( RoomBookingDBMixin, RHConferenceModifBase, Observable ):
    """
    New version of clone functionality -
    fully replace the old one, based on three different actions,
    adds mechanism of selective cloning of materials and access
    privileges attached to an event
    """
    _uh = urlHandlers.UHConfPerformCloning
    _cloneType = "none"
    _allowClosed = True

    def _checkParams( self, params ):
        RHConferenceModifBase._checkParams( self, params )
        self._date = datetime.today()
        self._cloneType = params.get("cloneType", None)
        if self._cloneType is None:
            raise FormValuesError( _("""Please choose a cloning interval for this event"""))
        elif self._cloneType == "once" :
            self._date = datetime( int(params["stdyo"]), \
                                int(params["stdmo"]), \
                                int(params["stddo"]), \
                                int(self._conf.getAdjustedStartDate().hour), \
                                int(self._conf.getAdjustedStartDate().minute) )
        elif self._cloneType == "intervals" :
            self._date = datetime( int(params["indyi"]), \
                                int(params["indmi"]), \
                                int(params["inddi"]), \
                                int(self._conf.getAdjustedStartDate().hour), \
                                int(self._conf.getAdjustedStartDate().minute) )
        elif self._cloneType == "days" :
            self._date = datetime( int(params["indyd"]), \
                                int(params["indmd"]), \
                                int(params["inddd"]), \
                                int(self._conf.getAdjustedStartDate().hour), \
                                int(self._conf.getAdjustedStartDate().minute) )
        self._confirm = params.has_key( "confirm" )
        self._cancel = params.has_key( "cancel" )

    def _process( self ):
        params = self._getRequestParams()
        paramNames = params.keys()
        options = { "materials"     : "cloneMaterials"    in paramNames,
                    "access"        : "cloneAccess"       in paramNames,
                    "keys"          : "cloneAccess"       in paramNames,
                    "authors"       : "cloneTimetable"    in paramNames,
                    "contributions" : "cloneTimetable"    in paramNames,
                    "subcontribs"   : "cloneTimetable"    in paramNames,
                    "sessions"      : "cloneTimetable"    in paramNames,
                    "tracks"        : "cloneTracks"       in paramNames,
                    "registration"  : "cloneRegistration" in paramNames,
                    "abstracts"     : "cloneAbstracts"    in paramNames,
                    "alerts"        : "cloneAlerts"       in paramNames,
                    "participants"  : "cloneParticipants" in paramNames,
                    "evaluation"    : "cloneEvaluation"   in paramNames,
                    "managing"      : self._getUser()
                    }
        #we notify the event in case any plugin wants to add their options
        self._notify('fillCloneDict', {'options': options, 'paramNames': paramNames})
        if self._cancel:
            self._redirect( urlHandlers.UHConfClone.getURL( self._conf ) )
        elif self._confirm:
            if self._cloneType == "once" :
                newConf = self._conf.clone( self._date, options, userPerformingClone = self._aw._currentUser )
                self._redirect( urlHandlers.UHConferenceModification.getURL( newConf ) )
            elif self._cloneType == "intervals" :
                self._withIntervals(options)
            elif self._cloneType == "days" :
                self._days(options)
            else :
                self._redirect( urlHandlers.UHConfClone.getURL( self._conf ) )
        else:
            if self._cloneType == "once" :
                nbClones = 1
            elif self._cloneType == "intervals" :
                nbClones = self._withIntervals(options,0)
            elif self._cloneType == "days" :
                nbClones = self._days(options,0)
            return conferences.WPConfCloneConfirm( self, self._conf, nbClones ).display()

    def _withIntervals(self, options, confirmed=1):
        nbClones = 0
        params = self._getRequestParams()
        if params["freq"] == "day":
            inter = timedelta(int(params["period"]))
        elif params["freq"] == "week":
            inter = timedelta( 7*int(params["period"]))

        if params["intEndDateChoice"] == "until":
            date=self._date
            endDate = datetime(int(params["stdyi"]),int(params["stdmi"]),int(params["stddi"]), self._conf.getEndDate().hour,self._conf.getEndDate().minute)
            while date <= endDate:
                if confirmed:
                    self._conf.clone(date,options, userPerformingClone = self._aw._currentUser)
                nbClones += 1
                if params["freq"] == "day" or params["freq"] == "week":
                    date = date + inter
                elif params["freq"] == "month":
                    month = int(date.month) + int(params["period"])
                    year = int(date.year)
                    while month > 12:
                        month = month - 12
                        year = year + 1
                    date = datetime(year,month,int(date.day), int(date.hour), int(date.minute))
                elif params["freq"] == "year":
                    date = datetime(int(date.year)+int(params["period"]),int(date.month),int(date.day), int(date.hour), int(date.minute))

        elif params["intEndDateChoice"] == "ntimes":
            date = self._date
            i=0
            stop = int(params["numi"])
            while i < stop:
                i = i + 1
                if confirmed:
                    self._conf.clone(date,options, userPerformingClone = self._aw._currentUser)
                nbClones += 1
                if params["freq"] == "day" or params["freq"] == "week":
                    date = date + inter
                elif params["freq"] == "month":
                    month = int(date.month) + int(params["period"])
                    year = int(date.year)
                    while month > 12:
                        month = month - 12
                        year = year + 1
                    date = datetime(year,month,int(date.day), int(date.hour), int(date.minute))
                elif params["freq"] == "year":
                    date = datetime(int(date.year)+int(params["period"]),int(date.month),int(date.day), int(date.hour), int(date.minute))
        if confirmed:
            self._redirect( urlHandlers.UHCategoryDisplay.getURL( self._conf.getOwner() ) )
            return "done"
        else:
            return nbClones

    def _getFirstDay(self, date, day):
        """
        return the first day 'day' for the month of 'date'
        """
        td = datetime(int(date.year), int(date.month), 1, int(date.hour), int(date.minute))

        oneDay = timedelta(1)
        while 1:
            if td.weekday() == day:
                return td
            td = td + oneDay

    def _getOpenDay(self, date, day):
        """
        return the first open day for the month of 'date'
        """
        if day!="last": # last open day of the month
            td = datetime(int(date.year), int(date.month), int(date.day), int(date.hour), int(date.minute))
            if td.weekday() > 4:
                td = td + timedelta(7 - td.weekday())
            td += timedelta(int(day)-1)
        else:
            td = self._getLastDay(date, -1)
            if td.weekday() > 4:
                td = td - timedelta(td.weekday() - 4)
        return td

    def _getLastDay(self, date, day):
        """
        return the last day 'day' for the month of 'date'
        """
        td = datetime(int(date.year), int(date.month), 28, int(date.hour), int(date.minute))
        month=td.month
        while td.month == month:
            td += timedelta(1)
        td -= timedelta(1)
        if day==-1:
            return td
        else:
            while 1:
                if td.weekday() == day:
                    return td
                td = td - timedelta(1)

    def _days(self, options, confirmed=1):
        nbClones = 0
        params = self._getRequestParams()
        #search the first day of the month

        if params["day"] == "NOVAL":
            #self._endRequest()
            self.redirect( urlHandlers.UHConfClone.getURL( self._target ) )

        if params["daysEndDateChoice"] == "until":
            date = self._date

            endDate = datetime(int(params["stdyd"]),int(params["stdmd"]),int(params["stddd"]),self._conf.getEndDate().hour,self._conf.getEndDate().minute)

            if params["day"] == "OpenDay":
                rd = self._getOpenDay(date, params["order"])
            else:
                if params["order"] == "last":
                    rd = self._getLastDay(date, int(params["day"]))
                    if rd < date:
                        date = (date + relativedelta(months=1)).replace(day=1)
                else:
                    rd = self._getFirstDay(date, int(params["day"])) + timedelta((int(params["order"])-1)*7)
                    if rd < date:
                        date = (date + relativedelta(months=1)).replace(day=1)
            while date <= endDate:
                if params["day"] == "OpenDay":
                    od=self._getOpenDay(date,params["order"])
                    if od <= endDate:
                        if confirmed:
                            self._conf.clone(od, options, userPerformingClone = self._aw._currentUser)
                        nbClones += 1
                else:
                    if params["order"] == "last":
                        if self._getLastDay(date,int(params["day"])) <= endDate:
                            if confirmed:
                                self._conf.clone(self._getLastDay(date,int(params["day"])), options, userPerformingClone = self._aw._currentUser)
                            nbClones += 1
                    else:
                        if self._getFirstDay(date, int(params["day"])) + timedelta((int(params["order"])-1)*7) <= endDate:
                            if confirmed:
                                self._conf.clone(self._getFirstDay(date, int(params["day"]))+ timedelta((int(params["order"])-1)*7), options, userPerformingClone = self._aw._currentUser)
                            nbClones += 1
                month = int(date.month) + int(params["monthPeriod"])
                year = int(date.year)
                while month > 12:
                    month = month - 12
                    year = year + 1
                date = datetime(year,month,1, int(date.hour), int(date.minute))

        elif params["daysEndDateChoice"] == "ntimes":

            date = self._date
            if params["day"] == "OpenDay":
                rd = self._getOpenDay(date,params["order"])
            else:
                if params["order"] == "last":
                    rd = self._getLastDay(date, int(params["day"]))
                    if rd < date:
                        date = (date + relativedelta(months=1)).replace(day=1)
                else:
                    rd = self._getFirstDay(date, int(params["day"])) + timedelta((int(params["order"])-1)*7)
                    if rd < date:
                        date = (date + relativedelta(months=1)).replace(day=1)

            i=0
            stop = int(params["numd"])
            while i < stop:
                i = i + 1
                if params["day"] == "OpenDay":
                    if confirmed:
                        self._conf.clone(self._getOpenDay(date, params["order"]), options, userPerformingClone = self._aw._currentUser)
                    nbClones += 1
                else:
                    if params["order"] == "last":
                        if confirmed:
                            self._conf.clone(self._getLastDay(date,int(params["day"])), options, userPerformingClone = self._aw._currentUser)
                        nbClones += 1
                    else:
                        if confirmed:
                            self._conf.clone(self._getFirstDay(date, int(params["day"]))+ timedelta((int(params["order"])-1)*7), options, userPerformingClone = self._aw._currentUser)
                        nbClones += 1
                month = int(date.month) + int(params["monthPeriod"])
                year = int(date.year)
                while month > 12:
                    month = month - 12
                    year = year + 1
                date = datetime(year,month,int(date.day), int(date.hour), int(date.minute))
        if confirmed:
            self._redirect( urlHandlers.UHCategoryDisplay.getURL( self._conf.getOwner() ) )
        else:
            return nbClones




####################################################################################

class RHConfDisplayAlarm( RHConferenceModifBase ):

    def _process( self ):
        p = conferences.WPConfDisplayAlarm( self, self._conf )
        return p.display()

class RHConfAddAlarm( RHConferenceModifBase ):

    def _process( self ):
        p = conferences.WPConfAddAlarm( self, self._conf )
        return p.display()

class RHCreateAlarm( RoomBookingDBMixin, RHConferenceModifBase ):

    def _checkParams( self, params ):
        RHConferenceModifBase._checkParams( self, params )
        if not params.has_key("fromAddr") or params.get("fromAddr","")=="":
            raise FormValuesError( _("""Please choose a "FROM" address for this alarm"""))
        self._fromAddr=params.get("fromAddr")

        if not params.has_key("toAllParticipants") and (not params.has_key("defineRecipients")
                                                        or (params.has_key("defineRecipients") and params.get("Emails","")=="")):
            raise FormValuesError( _("""Please select the checkbox 'Send to all participants' or 'Define recipients' with a list of emails."""))
        self._toAllParticipants = params.get("toAllParticipants", False)
        self._defineRecipients = params.get("defineRecipients", False)
        self._emails = params.get("Emails","")

        self._dateType = params.get("dateType", "")
        self._year = int(params["year"])
        self._month = int(params["month"])
        self._day = int(params["day"])
        self._hour = int(params["hour"])
        self._minute = int(params["minute"])
        self._timeBefore = int(params.get("timeBefore", 0))
        if self._dateType == "2" and  self._timeBefore <= 0:
            raise FormValuesError(_("Time before the beginning of the event should be bigger than zero"))
        self._timeTypeBefore = params["timeTypeBefore"]
        self._note = params.get("note","")
        self._includeConf = params.get("includeConf",None)
        self._alarmId = params.get("alarmId",None)
        self._testAlarm = False

    def _initializeAlarm(self, dryRun = False):
        if dryRun: # sending now
            dtStart = timezoneUtils.nowutc()
            relative = None
        else:
            if self._dateType == "1": # given date
                dtStart = timezone(self._conf.getTimezone()).localize(
                    datetime(self._year,
                             self._month,
                             self._day,
                             self._hour,
                             self._minute)).astimezone(timezone('UTC'))
                relative = None
            elif self._dateType == "2": # N days/hours before the event
                if self._timeTypeBefore=="days":
                    delta = timedelta(days=self._timeBefore)
                elif self._timeTypeBefore=="hours":
                    delta = timedelta(0, self._timeBefore * 3600)
                dtStart = self._target.getStartDate() - delta
                relative = delta
            else:
                raise MaKaCError(_("Wrong value has been choosen for 'when to send the alarm'"))

        if self._alarmId:
            al = self._conf.getAlarmById(self._alarmId)
            c = Client()
            if dryRun:
                c.dequeue(al)
            else:
                c.moveTask(al, dtStart)
            al.setRelative(relative)
        else:
            al = self._conf.newAlarm(relative or dtStart, enqueue=not dryRun)

        al.setToAddrList([])
        if(self._defineRecipients or self._testAlarm):
            for addr in self._emails.split(","):
                addr = addr.strip()
                if addr:
                    al.addToAddr(addr)

        al.setFromAddr(self._fromAddr)

        if self._includeConf and self._includeConf == "1":
            al.setConfSummary(True)
        else:
            al.setConfSummary(False)

        al.setSubject("Event reminder: %s"%self._conf.getTitle())

        al.setNote(self._note)

        al.setToAllParticipants(self._toAllParticipants)
        self._al = al

class RHConfSendAlarmNow( RHCreateAlarm ):

    def _checkParams( self, params ):
        RHCreateAlarm._checkParams( self, params )

        self._initializeAlarm(dryRun = True)

    def _process( self ):
        RHCreateAlarm._process(self)
        if self._al:
            self._al.run(check = False)
            self._al.setStartedOn(timezoneUtils.nowutc())
            self._al.setEndedOn(timezoneUtils.nowutc())
        self._redirect( urlHandlers.UHConfDisplayAlarm.getURL( self._target ) )

class RHConfSaveAlarm( RHCreateAlarm ):

    def _checkParams( self, params ):
        RHCreateAlarm._checkParams( self, params )

        if not params.has_key("dateType") or params.get("dateType","")=="":
            raise FormValuesError(_("Please choose when to send this alarm"))

        self._initializeAlarm()

    def _process(self):
        self._redirect( urlHandlers.UHConfDisplayAlarm.getURL( self._target ) )

class RHConfDeleteAlarm( RHAlarmBase ):

    def _process(self):
        if self._alarm.getEndedOn():
            raise MaKaCError(_("The alarm can not be deleted"))
        self._conf.removeAlarm(self._alarm)
        self._redirect( urlHandlers.UHConfDisplayAlarm.getURL( self._conf ) )


class RHConfModifyAlarm( RHAlarmBase ):

    def _process(self):
        return conferences.WPConfModifyAlarm( self, self._conf, self._alarm ).display()


class RHConfModifProgram( RHConferenceModifBase ):

    def _process( self ):
        p = conferences.WPConfModifProgram( self, self._target )
        return p.display()


class RHConfAddTrack( RHConferenceModifBase ):

    def _process( self ):
        p = conferences.WPConfAddTrack( self, self._target )
        return p.display()


class RHConfPerformAddTrack( RHConferenceModifBase ):

    def _checkParams( self, params ):
        RHConferenceModifBase._checkParams( self, params )
        self._cancel = params.has_key("cancel")

    def _process( self ):
        if self._cancel:
            self._redirect( urlHandlers.UHConfModifProgram.getURL( self._conf ) )
        else:
            t = self._conf.newTrack()
            params = self._getRequestParams()
            t.setTitle(params["title"])
            t.setDescription(params["description"])
            # Filtering criteria: by default make new contribution type checked
            dct = session.setdefault("ContributionFilterConf%s" % self._conf.getId(), {})
            if 'tracks' in dct:
                #Append the new type to the existing list
                newDict = dct['tracks'][:]
                newDict.append(t.getId())
                dct['tracks'] = newDict[:]
            else:
                #Create a new entry for the dictionary containing the new type
                dct['tracks'] = [t.getId()]
            session.modified = True
            self._redirect( urlHandlers.UHConfModifProgram.getURL( self._conf ) )

class RHConfDelTracks( RHConferenceModifBase ):

    def _checkParams( self, params ):
        RHConferenceModifBase._checkParams( self, params )
        self._trackList = []
        for id in self._normaliseListParam( params.get("selTracks", []) ):
            self._trackList.append( self._conf.getTrackById( id ) )

    def _process( self ):
        for track in self._trackList:
            self._conf.removeTrack( track )
        self._redirect( urlHandlers.UHConfModifProgram.getURL( self._conf ) )


class RHProgramTrackUp(RHConferenceModifBase):

    def _checkParams( self, params ):
        RHConferenceModifBase._checkParams( self, params )
        self._track=self._target.getTrackById(params.get("trackId",""))

    def _process( self ):
        self._disableCaching()
        self._target.moveUpTrack(self._track)
        self._redirect(urlHandlers.UHConfModifProgram.getURL(self._conf))


class RHProgramTrackDown(RHConferenceModifBase):

    def _checkParams( self, params ):
        RHConferenceModifBase._checkParams( self, params )
        self._track=self._target.getTrackById(params.get("trackId",""))

    def _process( self ):
        self._disableCaching()
        self._target.moveDownTrack(self._track)
        self._redirect(urlHandlers.UHConfModifProgram.getURL(self._conf))

class CFAEnabled(object):
    @staticmethod
    def checkEnabled(request):
        """ Returns true if abstracts has been enabled
            Otherwise, throws an exception
        """
        if request._conf.hasEnabledSection("cfa"):
            return True
        else:
            raise MaKaCError( _("You cannot access this option because \"Abstracts\" was disabled"))

class RHConfModifCFABase(RHConferenceModifBase):

    def _checkProtection(self):
        RHConferenceModifBase._checkProtection(self)
        CFAEnabled.checkEnabled(self)

class RHConfModifCFA(RHConfModifCFABase):

    def _process( self ):
        p = conferences.WPConfModifCFA( self, self._target )
        return p.display()


class RHConfModifCFAPreview(RHConfModifCFABase):

    def _process( self ):
        p = conferences.WPConfModifCFAPreview( self, self._target )
        return p.display()


class RHConfModifCFAStatus( RHConfModifCFABase ):

    def _checkParams( self, params ):
        RHConfModifCFABase._checkParams( self, params )
        self._newStatus = params["changeTo"]

    def _process( self ):
        if self._newStatus == "True":
            self._conf.getAbstractMgr().activeCFA()
        else:
            self._conf.getAbstractMgr().desactiveCFA()
        self._redirect( urlHandlers.UHConfModifCFA.getURL( self._conf ) )


class RHConfModifCFASwitchMultipleTracks( RHConfModifCFABase ):

    def _process( self ):
        self._conf.getAbstractMgr().setMultipleTracks(not self._conf.getAbstractMgr().getMultipleTracks())
        self._redirect( urlHandlers.UHConfModifCFA.getURL( self._conf ) )

class RHConfModifCFAMakeTracksMandatory( RHConfModifCFABase ):

    def _process( self ):
        self._conf.getAbstractMgr().setTracksMandatory(not self._conf.getAbstractMgr().areTracksMandatory())
        self._redirect( urlHandlers.UHConfModifCFA.getURL( self._conf ) )


class RHConfModifCFASwitchAttachFiles( RHConfModifCFABase ):

    def _process( self ):
        self._conf.getAbstractMgr().setAllowAttachFiles(not self._conf.getAbstractMgr().canAttachFiles())
        self._redirect( urlHandlers.UHConfModifCFA.getURL( self._conf ) )


class RHConfModifCFASwitchShowSelectAsSpeaker( RHConfModifCFABase ):

    def _process( self ):
        self._conf.getAbstractMgr().setShowSelectAsSpeaker(not self._conf.getAbstractMgr().showSelectAsSpeaker())
        self._redirect( urlHandlers.UHConfModifCFA.getURL( self._conf ) )

class RHConfModifCFASwitchSelectSpeakerMandatory( RHConfModifCFABase ):

    def _process( self ):
        self._conf.getAbstractMgr().setSelectSpeakerMandatory(not self._conf.getAbstractMgr().isSelectSpeakerMandatory())
        self._redirect( urlHandlers.UHConfModifCFA.getURL( self._conf ) )

class RHConfModifCFASwitchShowAttachedFilesContribList( RHConfModifCFABase ):

    def _process( self ):
        self._conf.getAbstractMgr().setSwitchShowAttachedFilesContribList(not self._conf.getAbstractMgr().showAttachedFilesContribList())
        self._redirect( urlHandlers.UHConfModifCFA.getURL( self._conf ) )


class RHCFADataModification( RHConfModifCFABase ):

    def _process( self ):
        p = conferences.WPCFADataModification( self, self._target )
        return p.display()


class RHCFAPerformDataModification( RHConfModifCFABase ):

    def _checkParams( self, params ):
        RHConfModifCFABase._checkParams( self, params )
        self._cancel = params.has_key("cancel")
        self._modifDL = None
        mDay = str( params.get( "mDay", "" ) ).strip()
        mMonth = str( params.get( "mMonth", "" ) ).strip()
        mYear = str( params.get( "mYear", "" ) ).strip()
        if mDay != "" and mMonth !="" and mYear != "":
            self._modifDL = datetime( int(mYear), int(mMonth), int(mDay) )

    def _process( self ):
        if self._cancel:
            self._redirect( urlHandlers.UHConfModifCFA.getURL( self._conf ) )
        else:
            abMgr = self._conf.getAbstractMgr()
            params = self._getRequestParams()

            abMgr.setStartSubmissionDate( datetime( int( params["sYear"] ), \
                                        int( params["sMonth"] ), \
                                        int( params["sDay"] ) ))
            abMgr.setEndSubmissionDate( datetime( int( params["eYear"] ), \
                                        int( params["eMonth"] ), \
                                        int( params["eDay"] ) ))
            try:
                sDate = datetime( int( params["sYear"] ), \
                                        int( params["sMonth"] ), \
                                        int( params["sDay"] ) )
            except ValueError,e:
                raise FormValuesError("The start date you have entered is not correct: %s"%e, "Abstracts")
            try:
                eDate = datetime( int( params["eYear"] ), \
                                        int( params["eMonth"] ), \
                                        int( params["eDay"] ) )
            except ValueError,e:
                raise FormValuesError("The end date you have entered is not correct: %s"%e, "Abstracts")
            if eDate < sDate :
                raise FormValuesError("End date can't be before start date!", "Abstracts")
            try:
                mDate = None
                if params["mYear"] or params["mMonth"] or params["mDay"]:
                    mDate = datetime( int( params["mYear"] ), \
                                  int( params["mMonth"] ), \
                                  int( params["mDay"] ) )
            except ValueError,e:
                raise FormValuesError("The modification end date you have entered is not correct: %s"%e, "Abstracts")
            if mDate is not None and (mDate < sDate or mDate < eDate):
                raise FormValuesError("End date must be after end date!", "Abstracts")

            abMgr.setAnnouncement(params["announcement"])
            abMgr.setModificationDeadline( self._modifDL )
            abMgr.getSubmissionNotification().setToList( utils.getEmailList(params.get("toList", "")) )
            abMgr.getSubmissionNotification().setCCList( utils.getEmailList(params.get("ccList", "")) )
            self._redirect( urlHandlers.UHConfModifCFA.getURL( self._conf ) )


class AbstractStatusFilter( filters.FilterField ):
    """Contains the filtering criteria for the status of an abstract.

        Implements the logic to determine whether abstracts are within a list
        of abstract status. Objects of this class will keep a list of status
        names; then an abstract will satisfy the filter if it is in an abstract
        which name is included in the list of values.

        Inherits from: AbstractFilterField

        Attributes:
            _values -- (list) List of abstract status names; if the name of the
                current status of an abstract is included in this list, the
                abstract will satisfy the filter field.
            _showNoValue -- (bool) Not used for this filter field.
    """
    _id = "status"

    def satisfies( self, abstract ):
        if len(AbstractStatusList.getInstance().getStatusList()) == len(self._values):
            return True
        else:
            status = AbstractStatusList.getInstance().getId( abstract.getCurrentStatus().__class__ )
            return status in self._values

    def needsToBeApplied(self):
        for s in AbstractStatusList.getStatusList():
            if AbstractStatusList.getInstance().getId(s) not in self._values:
                return True
        return False


class AbstractFilterCriteria(filters.FilterCriteria):
    """
    """
    _availableFields = {
        abstractFilters.TrackFilterField.getId(): \
                                    abstractFilters.TrackFilterField, \
        abstractFilters.ContribTypeFilterField.getId(): \
                                    abstractFilters.ContribTypeFilterField, \
        AbstractStatusFilter.getId() : AbstractStatusFilter, \
        abstractFilters.CommentFilterField.getId(): \
                                    abstractFilters.CommentFilterField, \
        abstractFilters.AccContribTypeFilterField.getId():\
                        abstractFilters.AccContribTypeFilterField,
        abstractFilters.AccTrackFilterField.getId():\
                        abstractFilters.AccTrackFilterField }


class _AbstractStatusSF( filters.SortingField ):
    _id = "status"

    def compare( self, a1, a2 ):
        a1Stat, a2Stat = a1.getCurrentStatus(), a2.getCurrentStatus()
        if a1Stat == a2Stat:
            return 0
        a1StatLabel = AbstractStatusList.getInstance().getCaption( a1Stat.__class__ )
        a2StatLabel = AbstractStatusList.getInstance().getCaption( a2Stat.__class__ )
        return cmp( a1StatLabel, a2StatLabel )


class _AbstractIdSF( filters.SortingField ):
    _id = "number"

    def compare( self, a1, a2 ):
        try:
            a = int(a1.getId())
            b = int(a2.getId())
        except:
            a = a1.getId()
            b = a2.getId()
        return cmp( a, b )

class _AbstractRatingSF( filters.SortingField ):
    _id = "rating"

    def compare( self, a1, a2 ):
        a = a1.getRating()
        b = a2.getRating()
        # check if the rating is none because the abstract has no judgement
        if a == None:
            a = -1.0
        if b == None:
            b = -1.0
        return cmp( a, b )

class _AbstractTrackSF( filters.SortingField ):
    _id = "track"

    def compare( self, a1, a2 ):
        trackList1 = a1.getTrackList()
        trackList2 = a2.getTrackList()
        # check if there is track assignement for the abstract and get the list of ids if needed
        if len(trackList1) == 0:
            a = [-1]
        else:
            a = [track.getId() for track in trackList1]
        if len(trackList2) == 0:
            b = [-1]
        else:
            b = [track.getId() for track in trackList2]
        return cmp( a, b )

class AbstractSortingCriteria( filters.SortingCriteria ):
    """
    """
    _availableFields = {
        abstractFilters.ContribTypeSortingField.getId(): \
                                abstractFilters.ContribTypeSortingField, \
        _AbstractTrackSF.getId(): _AbstractTrackSF, \
        _AbstractStatusSF.getId(): _AbstractStatusSF, \
        _AbstractIdSF.getId(): _AbstractIdSF, \
        _AbstractRatingSF.getId(): _AbstractRatingSF, \
        abstractFilters.SubmissionDateSortingField.getId() : \
                                    abstractFilters.SubmissionDateSortingField, \
        abstractFilters.ModificationDateSortingField.getId() : \
                                    abstractFilters.ModificationDateSortingField
                                     }


class RHAbstractList(RHConfModifCFABase):
    _uh = urlHandlers.UHConfAbstractManagment

    def _resetFilters( self, sessionData ):
        """
        Brings the filter data to a consistent state (websession),
        marking everything as "checked"
        """

        sessionData["track"] = sessionData["acc_track"] = [track.getId() for track in self._conf.getTrackList()]
        sessionData["type"] = sessionData["acc_type"] = [ct.getId() for ct in self._conf.getContribTypeList()]
        abstractStatusList = AbstractStatusList.getInstance()
        sessionData["status"] = map(lambda status: abstractStatusList.getId( status ), abstractStatusList.getStatusList())
        sessionData['authSearch'] = ""

        sessionData["trackShowNoValue"] = True
        sessionData["typeShowNoValue"] = True
        sessionData["accTypeShowNoValue"] = True
        sessionData["accTrackShowNoValue"] = True
        sessionData["trackShowMultiple"] = False
        sessionData.pop("comment", None)

        return sessionData

    def _updateFilters( self, sessionData, params ):
        """
        Updates the filter parameters in the websession with those
        coming from the HTTP request
        """
        sessionData['track'] = []
        sessionData['acc_track'] = []
        sessionData['type'] = []
        sessionData['acc_type'] = []
        sessionData['status'] = []
        sessionData['authSearch'] = ""

        sessionData.update(params)

        sessionData['track'] = utils.normalizeToList(sessionData.get("track"))
        sessionData['status'] = utils.normalizeToList(sessionData.get("status"))
        sessionData['acc_track'] = utils.normalizeToList(sessionData.get("acc_track"))

        # update these elements in the session so that the parameters that are
        # passed are always taken into account (sessionData.update is not
        # enough, since the elements that are ommitted in params would just be
        # ignored

        sessionData['trackShowNoValue'] = params.has_key('trackShowNoValue')
        sessionData['trackShowMultiple'] = params.has_key("trackShowMultiple")
        sessionData['accTrackShowNoValue'] = params.has_key("accTrackShowNoValue")
        sessionData['typeShowNoValue'] = params.has_key('typeShowNoValue')
        sessionData['accTypeShowNoValue'] = params.has_key('accTypeShowNoValue')
        if params.has_key("comment"):
            sessionData['comment'] = ""
        elif sessionData.has_key("comment"):
            del sessionData['comment']
        return sessionData

    def _buildFilteringCriteria(self, sessionData):
        """
        Creates the Filtering Criteria object, without changing the existing
        session data (sessionData is cloned, not directly changed)
        """
        sessionCopy = sessionData.copy()

        # Build the filtering criteria
        filterCrit = AbstractFilterCriteria(self._conf, sessionCopy)

        filterCrit.getField("track").setShowNoValue(sessionCopy.get("trackShowNoValue"))
        filterCrit.getField("track").setOnlyMultiple(sessionCopy.get("trackShowMultiple"))
        filterCrit.getField("acc_track").setShowNoValue(sessionCopy.get("accTrackShowNoValue"))
        filterCrit.getField("type").setShowNoValue(sessionCopy.get("typeShowNoValue"))
        filterCrit.getField("acc_type").setShowNoValue(sessionCopy.get("accTypeShowNoValue"))

        return filterCrit

    def _checkAction( self, params, filtersActive, sessionData, operation ):
        """
        Decides what to do with the request parameters, depending
        on the type of operation that is requested
        """
        # user chose to reset the filters
        if operation ==  'resetFilters':
            self._filterUsed = False
            sessionData = self._resetFilters(sessionData)

        # user set the filters
        elif operation ==  'setFilters':
            self._filterUsed = True
            sessionData = self._updateFilters(sessionData, params)

        # user has changed the display options
        elif operation == 'setDisplay':
            self._filterUsed = filtersActive
            sessionData['disp'] = params.get('disp',[])

        # session is empty (first time)
        elif not filtersActive:
            self._filterUsed = False
            sessionData = self._resetFilters(sessionData)
        else:
            self._filterUsed = True

        # preserve the order and sortBy parameters, whatever happens
        sessionData['order'] = params.get('order', 'down')
        sessionData['sortBy'] = params.get('sortBy', 'number')

        return sessionData

    def _checkParams( self, params ):
        RHConfModifCFABase._checkParams( self, params )

        operationType = params.get('operationType')

        # session data
        sessionData = session.get('abstractFilterAndSortingConf%s' % self._conf.getId())

        # check if there is information already
        # set in the session variables
        if sessionData:
            # work on a copy
            sessionData = sessionData.copy()
            filtersActive =  sessionData['filtersActive']
        else:
            # set a default, empty dict
            sessionData = {}
            filtersActive = False

        if 'resetFilters' in params:
            operation = 'resetFilters'
        elif operationType == 'filter':
            operation =  'setFilters'
        elif operationType == 'display':
            operation = 'setDisplay'
        else:
            operation = None

        sessionData = self._checkAction(params, filtersActive, sessionData, operation)

        # Maintain the state abotu filter usage
        sessionData['filtersActive'] = self._filterUsed

        # Save the web session
        session['abstractFilterAndSortingConf%s' % self._conf.getId()] = sessionData

        self._filterCrit = self._buildFilteringCriteria(sessionData)

        self._sortingCrit = AbstractSortingCriteria( [sessionData.get( "sortBy", "number" ).strip()] )

        self._order = sessionData.get("order","down")

        self._msg = sessionData.get("directAbstractMsg","")
        self._authSearch = sessionData.get("authSearch", "")

        self._display = utils.normalizeToList(sessionData.get("disp",[]))

    def _process( self ):
        p = conferences.WPConfAbstractList(self,self._target, self._msg, self._filterUsed)
        return p.display( filterCrit = self._filterCrit,
                            sortingCrit = self._sortingCrit,
                            authSearch=self._authSearch, order=self._order,
                            display = self._display)

class RHAbstractsActions:
    """
    class to select the action to do with the selected abstracts
    """
    def __init__(self, req):
        assert req is None

    def process(self, params):
        if params.has_key("newAbstract"):
            return RHNewAbstract(None).process(params)
        elif params.has_key("pdf"):
            return RHAbstractsToPDF(None).process(params)
        elif params.has_key("excel"):
            return RHAbstractsListToExcel(None).process(params)
        elif params.has_key("xml"):
            return RHAbstractsToXML(None).process(params)
        elif params.has_key("auth"):
            return RHAbstractsParticipantList(None).process(params)
        elif params.has_key("merge"):
            return RHAbstractsMerge(None).process(params)
        elif params.has_key("acceptMultiple"):
            return RHAbstractManagmentAcceptMultiple(None).process(params)
        elif params.has_key("rejectMultiple"):
            return RHAbstractManagmentRejectMultiple(None).process(params)
        elif params.has_key("PKGA"):
            return RHMaterialPackageAbstract(None).process(params)
        return "no action to do"


class RHAbstractsMerge(RHConfModifCFABase):

    def _checkParams(self, params):
        RHConfModifCFABase._checkParams(self, params)
        self._abstractIds = normaliseListParam(params.get("abstracts", []))
        self._targetAbsId = params.get("targetAbstract", "")
        self._inclAuthors = "includeAuthors" in params
        self._doNotify = "notify" in params
        self._comments = params.get("comments", "")
        self._action = ""
        if "CANCEL" in params:
            self._action = "CANCEL"
        elif "OK" in params:
            self._action = "MERGE"
            self._abstractIds = params.get("selAbstracts", "").split(",")
        else:
            self._doNotify = True

    def _process(self):
        errorList = []

        if self._action == "CANCEL":
            self._redirect(
                urlHandlers.UHConfAbstractManagment.getURL(self._target))
            return
        elif self._action == "MERGE":
            absMgr = self._target.getAbstractMgr()
            if len(self._abstractIds) == 0:
                errorList.append(
                    _("No ABSTRACT TO BE MERGED has been specified"))
            else:
                self._abstracts = []
                for id in self._abstractIds:
                    abst = absMgr.getAbstractById(id)
                    if abst is None:
                        errorList.append(_("ABSTRACT TO BE MERGED ID '%s' is not valid") % (id))
                    else:
                        statusKlass = abst.getCurrentStatus().__class__
                        if statusKlass in (review.AbstractStatusAccepted,
                                           review.AbstractStatusRejected,
                                           review.AbstractStatusWithdrawn,
                                           review.AbstractStatusDuplicated,
                                           review.AbstractStatusMerged):
                            label = AbstractStatusList.getInstance(
                            ).getCaption(statusKlass)
                            errorList.append(_("ABSTRACT TO BE MERGED %s is in status which does not allow to merge (%s)") % (abst.getId(), label.upper()))
                        self._abstracts.append(abst)
            if self._targetAbsId == "":
                errorList.append(_("Invalid TARGET ABSTRACT ID"))
            else:
                if self._targetAbsId in self._abstractIds:
                    errorList.append(_("TARGET ABSTRACT ID is among the ABSTRACT IDs TO BE MERGED"))
                self._targetAbs = absMgr.getAbstractById(self._targetAbsId)
                if self._targetAbs is None:
                    errorList.append(_("Invalid TARGET ABSTRACT ID"))
                else:
                    statusKlass = self._targetAbs.getCurrentStatus().__class__
                    if statusKlass in (review.AbstractStatusAccepted,
                                       review.AbstractStatusRejected,
                                       review.AbstractStatusWithdrawn,
                                       review.AbstractStatusMerged,
                                       review.AbstractStatusDuplicated):
                        label = AbstractStatusList.getInstance(
                        ).getInstance().getCaption(statusKlass)
                        errorList.append(_("TARGET ABSTRACT is in status which does not allow to merge (%s)") % label.upper())
            if len(errorList) == 0:
                for abs in self._abstracts:
                    abs.mergeInto(self._getUser(), self._targetAbs,
                                  mergeAuthors=self._inclAuthors, comments=self._comments)
                    if self._doNotify:
                        abs.notify(EmailNotificator(), self._getUser())
                return self._redirect(urlHandlers.UHAbstractManagment.getURL(self._targetAbs))
        p = conferences.WPModMergeAbstracts(self, self._target)
        return p.display(absIdList=self._abstractIds,
                         targetAbsId=self._targetAbsId,
                         inclAuth=self._inclAuthors,
                         comments=self._comments,
                         errorMsgList=errorList,
                         notify=self._doNotify)


#Base class for multi abstract management
class RHAbstractManagmentMultiple( RHConferenceModifBase ):

    def _checkParams( self, params ):
        RHConferenceModifBase._checkParams(self, params)
        abstractIds = params.get("abstracts",[])
        abMgr = self._conf.getAbstractMgr()
        self._abstracts = []
        #if single abstract id is sent it's not a list so it shouldn't be iterated
        if isinstance(abstractIds, types.ListType):
            for id in abstractIds:
                self._abstracts.append(abMgr.getAbstractById(id))
        else:
            self._abstracts.append(abMgr.getAbstractById(abstractIds))
        self._warningShown=params.has_key("confirm")
        self._comments = params.get("comments", "")
        self._doNotify=params.has_key("notify")

    #checks if notification email template is defined for all selected abstracts
    #returns List of abstracts which doesn't have required template
    def _checkNotificationTemplate(self, statusKlass):
        from MaKaC.webinterface.rh.abstractModif import _AbstractWrapper

        if statusKlass == review.AbstractStatusAccepted:
            cType=self._conf.getContribTypeById(self._typeId)

        abstractsWithMissingTemplate = []
        for abstract in self._abstracts:
            if statusKlass == review.AbstractStatusAccepted:
                status=statusKlass(abstract,None,self._track,cType)
            elif statusKlass == review.AbstractStatusRejected:
                status=statusKlass(abstract,None, None)
            else: # In case we pass an improper Status
                abstractsWithMissingTemplate.append(abstract)
                continue
            wrapper=_AbstractWrapper(status)
            if abstract.getOwner().getNotifTplForAbstract(wrapper) is None:
                abstractsWithMissingTemplate.append(abstract)
        return abstractsWithMissingTemplate

    #checks the status of selected abstracts
    #returns list of abstracts with improper status
    def _checkStatus(self):
        improperAbstracts = []
        for abstract in self._abstracts:
            status = abstract.getCurrentStatus()
            if not isinstance(status, AbstractStatusSubmitted) and \
               not isinstance(status, AbstractStatusProposedToAccept) and \
               not isinstance(status, AbstractStatusProposedToReject):
                improperAbstracts.append(abstract)
        return improperAbstracts


class RHAbstractManagmentAcceptMultiple( RHAbstractManagmentMultiple ):

    def _checkParams( self, params ):
        RHAbstractManagmentMultiple._checkParams(self, params)
        self._accept = params.get("accept", None)
        self._track=self._conf.getTrackById(params.get("track", ""))
        self._session=self._conf.getSessionById(params.get("session", ""))
        self._typeId = params.get("type", "")

    def _process( self ):
        if self._abstracts != []:
            improperAbstracts = self._checkStatus()
            if improperAbstracts == []:
                if self._accept:
                    improperTemplates = self._checkNotificationTemplate(review.AbstractStatusAccepted)
                    if self._doNotify and not self._warningShown and  improperTemplates != []:
                        raise FormValuesError("""The abstracts with the following IDs can not be automatically
                                                 notified: %s. Therefore, none of your request has been processed;
                                                 go back, uncheck the relevant abstracts and try again."""%(", ".join(map(lambda x:x.getId(),improperTemplates))))
                    cType=self._conf.getContribTypeById(self._typeId)
                    for abstract in self._abstracts:
                        abstract.accept(self._getUser(),self._track,cType,self._comments,self._session)
                        if self._doNotify:
                            n=EmailNotificator()
                            abstract.notify(n,self._getUser())
                    self._redirect(urlHandlers.UHConfAbstractManagment.getURL(self._conf))
                else:
                    p = abstracts.WPAbstractManagmentAcceptMultiple( self, self._abstracts )
                    return p.display( **self._getRequestParams() )
            else:
                raise FormValuesError("""The abstracts with the following IDs cannot be accepted because of their
                                current status: %s. Therefore, none of your request has been processed;
                                go back, uncheck the relevant abstracts and try again."""%(", ".join(map(lambda x:x.getId(),improperAbstracts))))
        else:
            raise FormValuesError("No abstracts selected")


class RHAbstractManagmentRejectMultiple( RHAbstractManagmentMultiple ):

    def _checkParams( self, params ):
        RHAbstractManagmentMultiple._checkParams(self, params)
        self._reject = params.get("reject", None)
        self._comments = params.get("comments", "")
        self._doNotify=params.has_key("notify")
        self._warningShown=params.has_key("confirm")

    def _process( self ):
        if self._abstracts != []:
            improperAbstracts = self._checkStatus()
            if improperAbstracts == []:
                if self._reject:
                    improperTemplates = self._checkNotificationTemplate(review.AbstractStatusRejected)
                    if self._doNotify and not self._warningShown and  improperTemplates != []:
                        raise FormValuesError("""The abstracts with the following IDs can not be automatically
                                                 notified: %s. Therefore, none of your request has been processed;
                                                 go back, uncheck the relevant abstracts and try again."""%(", ".join(map(lambda x:x.getId(),improperTemplates))))
                    for abstract in self._abstracts:
                        abstract.reject(self._getUser(), self._comments)
                        if self._doNotify:
                            n=EmailNotificator()
                            abstract.notify(n,self._getUser())
                    self._redirect(urlHandlers.UHConfAbstractManagment.getURL(self._conf))
                else:
                    p = abstracts.WPAbstractManagmentRejectMultiple( self, self._abstracts )
                    return p.display( **self._getRequestParams() )
            else:
                raise FormValuesError("""The abstracts with the following IDs cannot be rejected because of their
                                current status: %s. Therefore, none of your request has been processed;
                                go back, uncheck the relevant abstracts and try again."""%(", ".join(map(lambda x:x.getId(),improperAbstracts))))
        else:
            raise FormValuesError("No abstracts selected")

class RHAbstractSendNotificationMail(RHConfModifCFABase):

    def _checkParams( self, params ):
        RHConfModifCFABase._checkParams( self, params )
        notifTplId = params.get("notifTpl", "")
        self._notifTpl = self._conf.getAbstractMgr().getNotificationTplById(notifTplId)
        self._abstractIds = normaliseListParam( params.get("abstracts", []) )
        self._abstracts = []
        abMgr = self._conf.getAbstractMgr()
        for id in self._abstractIds:
            self._abstracts.append(abMgr.getAbstractById(id))

    def _process( self ):
        p = conferences.WPAbstractSendNotificationMail(self, self._conf, count )
        return p.display()


class RHAbstractsToPDF(RHConfModifCFABase):

    def _checkParams( self, params ):
        RHConfModifCFABase._checkParams( self, params )
        self._abstractIds = normaliseListParam( params.get("abstracts", []) )

    def _process(self):
        tz = self._conf.getTimezone()
        if not self._abstractIds:
            return _("No abstract to print")
        pdf = ConfManagerAbstractsToPDF(self._conf, self._abstractIds, tz=tz)
        return send_file('Abstracts.pdf', StringIO(pdf.getPDFBin()), 'PDF')


class RHAbstractsToXML(RHConfModifCFABase):

    def _checkParams( self, params ):
        RHConfModifCFABase._checkParams( self, params )
        self._abstractIds = normaliseListParam( params.get("abstracts", []) )
        self._abstracts = []
        abMgr = self._conf.getAbstractMgr()
        for id in self._abstractIds:
            #if abMgr.getAbstractById(id).canView( self._aw ):
            self._abstracts.append(abMgr.getAbstractById(id))

    def _process(self):
        x = XMLGen()

        x.openTag("AbstractBook")
        x.writeTag("Conference", self._target.getConference().getTitle())
        for abstract in self._abstracts:
            x.openTag("abstract")
            x.writeTag("Id", abstract.getId())
            x.writeTag("Title", abstract.getTitle())
            x.writeTag("Content", abstract.getField("content"))
            for f in self._conf.getAbstractMgr().getAbstractFieldsMgr().getFields():
                id = f.getId()
                x.writeTag("field",abstract.getField(id),[("id",id)])
            l = []
            for au in abstract.getAuthorList():
                if abstract.isPrimaryAuthor(au):
                    x.openTag("PrimaryAuthor")
                    x.writeTag("FirstName", au.getFirstName())
                    x.writeTag("FamilyName", au.getSurName())
                    x.writeTag("Email", au.getEmail())
                    x.writeTag("Affiliation", au.getAffiliation())
                    x.closeTag("PrimaryAuthor")
                else:
                    l.append(au)

            for au in l:
                x.openTag("Co-Author")
                x.writeTag("FirstName", au.getFirstName())
                x.writeTag("FamilyName", au.getSurName())
                x.writeTag("Email", au.getEmail())
                x.writeTag("Affiliation", au.getAffiliation())
                x.closeTag("Co-Author")

            for au in abstract.getSpeakerList():
                x.openTag("Speaker")
                x.writeTag("FirstName", au.getFirstName ())
                x.writeTag("FamilyName", au.getSurName())
                x.writeTag("Email", au.getEmail())
                x.writeTag("Affiliation", au.getAffiliation())
                x.closeTag("Speaker")

            #To change for the new contribution type system to:
            #x.writeTag("ContributionType", abstract.getContribType().getName())
            if abstract.getContribType() <> None:
                x.writeTag("ContributionType", abstract.getContribType().getName())
            else:
                x.writeTag("ContributionType", None)
            #x.writeTag("ContributionType", abstract.getContribType())

            for t in abstract.getTrackList():
                x.writeTag("Track", t.getTitle())

            x.closeTag("abstract")

        x.closeTag("AbstractBook")

        return send_file('Abstracts.pdf', StringIO(x.getXml()), 'XML')


#-------------------------------------------------------------------------------------

class RHAbstractsListToExcel(RHConfModifCFABase):

    def _checkParams( self, params ):
        RHConfModifCFABase._checkParams( self, params )
        self._abstracts = normaliseListParam( params.get("abstracts", []) )
        self._display = self._normaliseListParam(params.get("disp",[]))

    def _process( self ):
        abstractList = []
        for abs_id in self._abstracts :
            abstractList.append(self._conf.getAbstractMgr().getAbstractById(abs_id))

        generator = AbstractListToExcel(self._conf,abstractList, self._display)
        return send_file('AbstractList.csv', StringIO(generator.getExcelFile()), 'CSV')


#-------------------------------------------------------------------------------------

class RHConfModifDisplayCustomization( RHConferenceModifBase ):
    _uh = urlHandlers.UHConfModifDisplayCustomization

    def _checkParams( self, params ):
        RHConferenceModifBase._checkParams( self, params )

    def _process( self ):
        p = conferences.WPConfModifDisplayCustomization(self, self._target)
        return p.display()

class RHConfModifDisplayMenu( RHConferenceModifBase ):
    _uh = urlHandlers.UHConfModifDisplayMenu

    def _checkParams( self, params ):
        RHConferenceModifBase._checkParams( self, params )
        self._linkId = params.get("linkId", "")

    def _process( self ):
        p = conferences.WPConfModifDisplayMenu(self, self._target, self._linkId)
        return p.display()

class RHConfModifDisplayResources( RHConferenceModifBase ):
    _uh = urlHandlers.UHConfModifDisplayResources

    def _checkParams( self, params ):
        RHConferenceModifBase._checkParams( self, params )

    def _process( self ):
        p = conferences.WPConfModifDisplayResources(self, self._target)
        return p.display()

class RHConfModifDisplayConfHeader( RHConferenceModifBase ):
    _uh = urlHandlers.UHConfModifDisplayConfHeader

    def _checkParams( self, params ):
        RHConferenceModifBase._checkParams( self, params )
        self._optionalParams={}
        if params.has_key("modifiedText"):
            self._optionalParams["modifiedText"]=params.has_key("modifiedText")

    def _process( self ):
        p = conferences.WPConfModifDisplayConfHeader(self, self._target, optionalParams=self._optionalParams )
        return p.display()

class RHConfModifDisplayAddLink( RHConferenceModifBase ):
    _uh = urlHandlers.UHConfModifDisplayAddLink

    def _checkParams( self, params ):
        RHConferenceModifBase._checkParams( self, params )
        self._linkId = params.get("linkId", "")
        self._cancel = params.get("cancel", "")
        self._submit = params.get("submit", "")
        self._params = params

    def _process( self ):
        if self._cancel:
            menu = displayMgr.ConfDisplayMgrRegistery().getDisplayMgr(self._conf).getMenu()
            target = menu
            if self._linkId:
                target = menu.getLinkById(self._linkId)
            self._redirect(urlHandlers.UHConfModifDisplayMenu.getURL(target))
        elif self._submit:
            #create the link
            name = self._params.get("name", "[empty name]")
            if name.strip()=="":
                name="[empty name]"
            url = self._params.get("URL", "")
            displayTarget = self._params.get("displayTarget", "_blank")
            menu = displayMgr.ConfDisplayMgrRegistery().getDisplayMgr(self._conf).getMenu()
            target = menu
            if self._linkId:
                target = menu.getLinkById(self._linkId)
            link = displayMgr.ExternLink(name, url)
            link.setCaption(name)
            link.setDisplayTarget(displayTarget)
            target.addLink(link)
            self._redirect(urlHandlers.UHConfModifDisplayMenu.getURL(link))
        else:
            p = conferences.WPConfModifDisplayAddLink(self, self._target, self._linkId )
            return p.display()


class RHConfModifDisplayAddPage( RHConferenceModifBase ):
    _uh = urlHandlers.UHConfModifDisplayAddLink

    def _checkParams( self, params ):
        RHConferenceModifBase._checkParams( self, params )
        self._linkId = params.get("linkId", "")
        self._cancel = params.get("cancel", "")
        self._submit = params.get("submit", "")
        self._params = params

    def _process( self ):
        if self._cancel:
            menu = displayMgr.ConfDisplayMgrRegistery().getDisplayMgr(self._conf).getMenu()
            target = menu
            if self._linkId:
                target = menu.getLinkById(self._linkId)
            self._redirect(urlHandlers.UHConfModifDisplayMenu.getURL(target))
        elif self._submit:
            #create the page
            intPagesMgr=internalPagesMgr.InternalPagesMgrRegistery().getInternalPagesMgr(self._conf)
            intPage=internalPagesMgr.InternalPage(self._conf)
            intPage.setTitle(self._params.get("title","[no title]"))
            intPage.setContent(self._params.get("content",""))
            intPagesMgr.addPage(intPage)
            #create the link
            name = self._params.get("name", "[empty name]")
            if name.strip()=="":
                name="[empty name]"
            content = self._params.get("content", "")
            displayTarget = self._params.get("displayTarget", "_blank")
            menu = displayMgr.ConfDisplayMgrRegistery().getDisplayMgr(self._conf).getMenu()
            target = menu
            if self._linkId:
                target = menu.getLinkById(self._linkId)
            link = displayMgr.PageLink(name, intPage)
            link.setCaption(name)
            link.setDisplayTarget(displayTarget)
            target.addLink(link)
            self._redirect(urlHandlers.UHConfModifDisplayMenu.getURL(link))
        else:
            p = conferences.WPConfModifDisplayAddPage(self, self._target, self._linkId )
            return p.display()

class RHConfModifDisplayAddSpacer( RHConferenceModifBase ):
    _uh = urlHandlers.UHConfModifDisplayAddSpacer


    def _process( self ):
        menu = displayMgr.ConfDisplayMgrRegistery().getDisplayMgr(self._conf).getMenu()
        spacer = displayMgr.Spacer()
        menu.addLink(spacer)
        self._redirect(urlHandlers.UHConfModifDisplayMenu.getURL(spacer))


class RHConfModifDisplayRemoveLink( RHConferenceModifBase ):
    _uh = urlHandlers.UHConfModifDisplayRemoveLink

    def _checkParams( self, params ):
        RHConferenceModifBase._checkParams( self, params )
        self._linkId = params.get("linkId", "")
        self._cancel = params.get("cancel", "")
        self._confirm = params.get("confirm", "")


    def _process( self ):
        if self._cancel:
            menu = displayMgr.ConfDisplayMgrRegistery().getDisplayMgr(self._conf).getMenu()
            link = menu.getLinkById(self._linkId)
            self._redirect(urlHandlers.UHConfModifDisplayMenu.getURL(link))
        elif self._confirm:
            menu = displayMgr.ConfDisplayMgrRegistery().getDisplayMgr(self._conf).getMenu()
            link = menu.getLinkById(self._linkId)
            if isinstance(link, displayMgr.SystemLink):
                raise MaKaCError( _("You cannot remove a system link"))
            parent = link.getParent()
            if link.getType() == "page":
                page = link.getPage()
                internalPagesMgr.InternalPagesMgrRegistery().getInternalPagesMgr(self._conf).removePage(page)
            parent.removeLink(link)
            self._redirect(urlHandlers.UHConfModifDisplayMenu.getURL(self._target))
        else:
            menu = displayMgr.ConfDisplayMgrRegistery().getDisplayMgr(self._conf).getMenu()
            link = menu.getLinkById(self._linkId)
            if link is None:
                raise NotFoundError( _("The link you are trying to delete no longer exists"))
            if isinstance(link, displayMgr.SystemLink):
                raise MaKaCError( _("You cannot remove a system link"))
            p = conferences.WPConfModifDisplayRemoveLink(self, self._target, link )
            return p.display()


class RHConfModifDisplayToggleLinkStatus( RHConferenceModifBase ):
    _uh = urlHandlers.UHConfModifDisplayToggleLinkStatus

    def _checkParams( self, params ):
        RHConferenceModifBase._checkParams( self, params )
        self._linkId = params.get("linkId", "")


    def _process( self ):
        menu = displayMgr.ConfDisplayMgrRegistery().getDisplayMgr(self._conf).getMenu()
        link=menu.getLinkById(self._linkId)
        if link.isEnabled():
            link.disable()
        else:
            link.enable()
        self._redirect(urlHandlers.UHConfModifDisplayMenu.getURL(link))


class RHConfModifDisplayToggleHomePage( RHConferenceModifBase ):
    _uh = urlHandlers.UHConfModifDisplayToggleHomePage

    def _checkParams( self, params ):
        RHConferenceModifBase._checkParams( self, params )
        self._linkId = params.get("linkId", "")


    def _process( self ):
        menu = displayMgr.ConfDisplayMgrRegistery().getDisplayMgr(self._conf).getMenu()
        link=menu.getLinkById(self._linkId)
        if link.getPage().isHome():
            link.getPage().setHome(False)
        else:
            for page in internalPagesMgr.InternalPagesMgrRegistery().getInternalPagesMgr(self._conf).getPagesList():
                page.setHome(False)
            link.getPage().setHome(True)
        self._redirect(urlHandlers.UHConfModifDisplayMenu.getURL(link))


class RHConfModifDisplayUpLink( RHConferenceModifBase ):
    _uh = urlHandlers.UHConfModifDisplayUpLink

    def _checkParams( self, params ):
        RHConferenceModifBase._checkParams( self, params )
        self._linkId = params.get("linkId", "")


    def _process( self ):
        menu = displayMgr.ConfDisplayMgrRegistery().getDisplayMgr(self._conf).getMenu()
        link = menu.getLinkById(self._linkId)
        parent = link.getParent()
        parent.upLink(link)
        self._redirect(urlHandlers.UHConfModifDisplayMenu.getURL(link))


class RHConfModifDisplayDownLink( RHConferenceModifBase ):
    _uh = urlHandlers.UHConfModifDisplayDownLink

    def _checkParams( self, params ):
        RHConferenceModifBase._checkParams( self, params )
        self._linkId = params.get("linkId", "")


    def _process( self ):
        menu = displayMgr.ConfDisplayMgrRegistery().getDisplayMgr(self._conf).getMenu()
        link = menu.getLinkById(self._linkId)
        parent = link.getParent()
        parent.downLink(link)
        self._redirect(urlHandlers.UHConfModifDisplayMenu.getURL(link))


class RHConfModifDisplayModifyData( RHConferenceModifBase ):
    _uh = urlHandlers.UHConfModifDisplayRemoveLink

    def _checkParams( self, params ):
        RHConferenceModifBase._checkParams( self, params )
        self._linkId = params.get("linkId", "")
        self._cancel = params.get("cancel", "")
        self._confirm = params.get("confirm", "")
        self._params = params

    def _process( self ):

        if self._cancel:
            menu = displayMgr.ConfDisplayMgrRegistery().getDisplayMgr(self._conf).getMenu()
            link = menu.getLinkById(self._linkId)
            self._redirect(urlHandlers.UHConfModifDisplayMenu.getURL(link))
        elif self._confirm:
            #create the link
            menu = displayMgr.ConfDisplayMgrRegistery().getDisplayMgr(self._conf).getMenu()
            link = menu.getLinkById(self._linkId)
            if isinstance(link, displayMgr.SystemLink):
                raise MaKaCError( _("You cannot modify a system link"))
            name=self._params.get("name","[empty name]")
            if name.strip()=="":
                name="[empty name]"
            link.setCaption(name)
            if isinstance(link, displayMgr.ExternLink):
                link.setURL(self._params["url"])
            elif isinstance(link, displayMgr.PageLink):
                link.getPage().setContent(self._params.get("content",""))
            link.setDisplayTarget(self._params.get("displayTarget", "_blank"))
            self._redirect(urlHandlers.UHConfModifDisplayMenu.getURL(link))
        else:
            menu = displayMgr.ConfDisplayMgrRegistery().getDisplayMgr(self._conf).getMenu()
            link = menu.getLinkById(self._linkId)
            if isinstance(link, displayMgr.SystemLink):
                raise MaKaCError( _("You cannot modify a system link"))
            if isinstance(link, displayMgr.ExternLink):
                p = conferences.WPConfModifDisplayModifyData(self, self._target, link )
            else:
                p = conferences.WPConfModifDisplayModifyPage(self, self._target, link )
            return p.display()

class RHConfModifDisplayModifySystemData( RHConferenceModifBase ):
    _uh = urlHandlers.UHConfModifDisplayRemoveLink

    def _checkParams( self, params ):
        RHConferenceModifBase._checkParams( self, params )
        self._linkId = params.get("linkId", "")
        self._cancel = params.get("cancel", "")
        self._confirm = params.get("confirm", "")
        self._params = params

    def _process( self ):

        if self._cancel:
            menu = displayMgr.ConfDisplayMgrRegistery().getDisplayMgr(self._conf).getMenu()
            link = menu.getLinkById(self._linkId)
        elif self._confirm:
            #create the link
            menu = displayMgr.ConfDisplayMgrRegistery().getDisplayMgr(self._conf).getMenu()
            link = menu.getLinkById(self._linkId)
            if isinstance(link, displayMgr.SystemLink):
                name=self._params.get("name","[empty name]")
                if name.strip()=="":
                    name="[empty name]"
                link.setCaption(name)
        else:
            menu = displayMgr.ConfDisplayMgrRegistery().getDisplayMgr(self._conf).getMenu()
            link = menu.getLinkById(self._linkId)
            if isinstance(link, displayMgr.SystemLink):
                p = conferences.WPConfModifDisplayModifySystemData(self, self._target, link )
                return p.display()
        self._redirect(urlHandlers.UHConfModifDisplayMenu.getURL(link))

class RHConfModifFormatTitleColorBase( RHConferenceModifBase ):

    def _checkParams( self, params ):
        RHConferenceModifBase._checkParams( self, params )
        self._linkId = params.get("linkId", "")
        self._formatOption = params.get("formatOption", "")
        self._colorCode = params.get("colorCode", "")
        self._apply =  params.has_key( "apply" )
        self._remove =  params.has_key( "remove" )

    def _process( self ):
        format = displayMgr.ConfDisplayMgrRegistery().getDisplayMgr(self._conf).getFormat()
        if self._formatOption:
            if self._apply:
                format.setColorCode(self._formatOption, "#" + self._colorCode)
            elif self._remove:
                format.clearColorCode(self._formatOption)
        redirecturl = urlHandlers.UHConfModifDisplayCustomization.getURL(self._conf)
        redirecturl.addParam("formatOption", self._formatOption)
        self._redirect("%s#colors"%redirecturl)

class RHConfModifFormatTitleBgColor( RHConfModifFormatTitleColorBase ):
    _uh = urlHandlers.UHConfModifFormatTitleBgColor

class RHConfModifFormatTitleTextColor( RHConfModifFormatTitleColorBase ):
    _uh = urlHandlers.UHConfModifFormatTitleBgColor

class RHConfSaveLogo( RHConferenceModifBase ):

    def _getNewTempFile( self ):
        cfg = Config.getInstance()
        tempPath = cfg.getUploadedFilesTempDir()
        tempFileName = tempfile.mkstemp( suffix="IndicoLogo.tmp", dir = tempPath )[1]
        return tempFileName

    def _saveFileToTemp(self, fs):
        fileName = self._getNewTempFile()
        fs.save(fileName)
        return fileName

    def _checkParams( self, params ):
        RHConferenceModifBase._checkParams( self, params )
        if not hasattr(self,"_filePath"):
            self._filePath = self._saveFileToTemp(params["file"])
            self._tempFilesToDelete.append(self._filePath)
        self._fileName = params["file"].filename


    def _process( self ):
        f = conference.LocalFile()
        f.setName( "Logo" )
        f.setDescription( "This is the logo for the conference" )
        f.setFileName( self._fileName )
        f.setFilePath( self._filePath )
        self._conf.setLogo( f )
        self._redirect( "%s#logo"%urlHandlers.UHConfModifDisplayCustomization.getURL( self._conf ) )


class RHConfRemoveLogo( RHConferenceModifBase ):

    def _checkParams( self, params ):
        RHConferenceModifBase._checkParams( self, params )

    def _process( self ):
        self._conf.removeLogo()
        self._redirect( "%s#logo"%urlHandlers.UHConfModifDisplayCustomization.getURL( self._conf ) )

class RHConfSaveCSS( RHConferenceModifBase ):

    def _getNewTempFile( self ):
        cfg = Config.getInstance()
        tempPath = cfg.getUploadedFilesTempDir()
        tempFileName = tempfile.mkstemp( suffix="IndicoCSS.tmp", dir = tempPath )[1]
        return tempFileName

    def _saveFileToTemp(self, fs):
        fileName = self._getNewTempFile()
        fs.save(fileName)
        return fileName

    def _checkParams( self, params ):
        RHConferenceModifBase._checkParams( self, params )
        self._params = params
        if self._params.has_key("FP"):
            self._filePath = self._params["FP"]
            self._fileName = "TemplateInUse"
        else:
            if not hasattr(self,"_filePath"):
                self._filePath = self._saveFileToTemp(params["file"])
                self._tempFilesToDelete.append(self._filePath)
            self._fileName = params["file"].filename
        if self._fileName.strip() == "":
            raise FormValuesError(_("Please, choose the file to upload first"))

    def _process( self ):
        f = conference.LocalFile()
        f.setName( "CSS" )
        f.setDescription( "This is the css for the conference" )
        f.setFileName( self._fileName )
        f.setFilePath( self._filePath )
        sm = displayMgr.ConfDisplayMgrRegistery().getDisplayMgr(self._conf).getStyleManager()
        sm.setCSS( f )
        self._redirect( "%s#css"%urlHandlers.UHConfModifDisplayCustomization.getURL( self._conf ) )


class RHConfRemoveCSS( RHConferenceModifBase ):

    def _checkParams( self, params ):
        RHConferenceModifBase._checkParams( self, params )

    def _process( self ):
        sm = displayMgr.ConfDisplayMgrRegistery().getDisplayMgr(self._conf).getStyleManager()
        sm.removeCSS()
        # Since this function makes sure no template is used make sure that
        # one of the standard ones is not used
        sm.useLocalCSS()
        self._redirect( "%s#css"%urlHandlers.UHConfModifDisplayCustomization.getURL( self._conf ) )

class RHConfModifPreviewCSS(RoomBookingDBMixin, RHConferenceModifBase):

    def _checkParams( self, params ):
        RHConferenceModifBase._checkParams( self, params )
        self._params = params

    def _process( self ):
        # Call a webpage that will handle the task
        CSS_Temp_Id = self._params.get("cssId", "")
        p = conferences.WPConfModifPreviewCSS(self, self._conf, CSS_Temp_Id)
        return p.display()


class RHConfUseCSS( RHConferenceModifBase ):

    def _checkParams( self, params ):
        RHConferenceModifBase._checkParams( self, params )
        self._params = params
        self._selectedTpl = self._params.get("selectedTpl")

    def _process( self ):
        styleMgr = displayMgr.ConfDisplayMgrRegistery().getDisplayMgr(self._conf).getStyleManager()
        if self._selectedTpl == "css":
            styleMgr.useLocalCSS()
        elif self._selectedTpl:
            styleMgr.setCSS(self._selectedTpl)
        self._redirect( "%s#css"%urlHandlers.UHConfModifDisplayCustomization.getURL( self._conf ) )

class RHConfSavePic( RHConferenceModifBase ):

    def __init__(self, req):
        RHConferenceModifBase.__init__(self, req)
        self._tempFiles = {}

    def _getNewTempFile( self ):
        cfg = Config.getInstance()
        tempPath = cfg.getUploadedFilesTempDir()
        tempFileName = tempfile.mkstemp( suffix="IndicoPic.tmp", dir = tempPath )[1]
        return tempFileName

    def _saveFileToTemp(self, fs):
        if fs not in self._tempFiles:
            fileName = self._getNewTempFile()
            fs.save(fileName)
            self._tempFiles[fs] = fileName
        return self._tempFiles[fs]

    def _checkParams( self, params ):
        RHConferenceModifBase._checkParams( self, params )
        self._filePath = self._saveFileToTemp(params["file"])
        self._tempFilesToDelete.append(self._filePath)
        self._fileName = params["file"].filename
        self._params = params


    def _process( self ):
        if self._fileName == "":
            return json.dumps({'status': "ERROR", 'info': {'message':_("No file has been attached")}})
        f = conference.LocalFile()
        f.setFileName( self._fileName )
        f.setFilePath( self._filePath )
        im = displayMgr.ConfDisplayMgrRegistery().getDisplayMgr(self._conf).getImagesManager()
        pic = im.addPic( f )
        info={"name": f.getFileName(),
                "id": f.getId(),
                "picURL": str(urlHandlers.UHConferencePic.getURL(pic))}
        return json.dumps({'status': "OK", 'info': info}, textarea=True)

class RHConfModifTickerTapeAction( RHConferenceModifBase ):

    def _checkParams( self, params ):
        RHConferenceModifBase._checkParams( self, params )
        dm = displayMgr.ConfDisplayMgrRegistery().getDisplayMgr(self._conf)
        self._tickerTape=dm.getTickerTape()
        self._status=params.has_key("ttStatus")
        self._saveText=params.has_key("savettText")
        self._text=params.get("ttText","")
        self._simpleTextEnabled=params.has_key("simpleText")
        self._nowHappeningEnabled=params.has_key("nowHappening")

    def _process( self ):
        url=urlHandlers.UHConfModifDisplayConfHeader.getURL( self._conf )
        if self._status:
            self._tickerTape.setActive(not self._tickerTape.isActive())
        if self._saveText:
            self._tickerTape.setText(self._text)
            url.addParam("modifiedText", "True")
        if self._nowHappeningEnabled:
            self._tickerTape.setNowHappeningEnabled(not self._tickerTape.isNowHappeningEnabled())
        if self._simpleTextEnabled:
            self._tickerTape.setSimpleTextEnabled(not self._tickerTape.isSimpleTextEnabled())
        self._redirect( "%s#tickertape"%url )

class RHConfModifToggleSearch( RHConferenceModifBase ):

    def _checkParams( self, params ):
        RHConferenceModifBase._checkParams( self, params )
        self._displayMgr = displayMgr.ConfDisplayMgrRegistery().getDisplayMgr(self._conf)
        self._searchEnabled=self._displayMgr.getSearchEnabled()

    def _process( self ):
        url=urlHandlers.UHConfModifDisplayConfHeader.getURL( self._conf )
        self._displayMgr.setSearchEnabled(not self._searchEnabled)
        self._redirect( "%s#headerFeatures"%url )


class RHConfModifToggleNavigationBar( RHConferenceModifBase ):

    def _checkParams( self, params ):
        RHConferenceModifBase._checkParams( self, params )
        self._displayMgr = displayMgr.ConfDisplayMgrRegistery().getDisplayMgr(self._conf)
        self._navigationBarEnabled=self._displayMgr.getDisplayNavigationBar()

    def _process( self ):
        url=urlHandlers.UHConfModifDisplayConfHeader.getURL( self._conf )
        self._displayMgr.setDisplayNavigationBar(not self._navigationBarEnabled)
        self._redirect( "%s#headerFeatures"%url )

class RHConfAddContribType(RHConferenceModifBase):
    _uh = urlHandlers.UHConfAddContribType

    def _checkParams(self, params):
        RHConferenceModifBase._checkParams(self, params)
        self._typeName = params.get("ctName", "")
        self._typeDescription = params.get("ctDescription", "")
        self._typeId = params.get("typeId", "")
        self._cancel = params.get("cancel", "")
        self._save = params.get("save", "")

    def _process( self ):
        if self._cancel:
            self._redirect(urlHandlers.UHConferenceModification.getURL(self._conf))
        elif self._save:
            ct = self._conf.newContribType(self._typeName, self._typeDescription)

            # Filtering criteria: by default make new contribution type checked
            filters = session.setdefault('ContributionFilterConf%s' % self._conf.getId(), {})
            if 'types' in filters:
                #Append the new type to the existing list
                newDict = filters['types'][:]
                newDict.append(ct.getId())
                filters['types'] = newDict[:]
            else:
                #Create a new entry for the dictionary containing the new type
                filters['types'] = [ct.getId()]
            session.modified = True

            self._redirect(urlHandlers.UHConferenceModification.getURL(self._conf))
        else:
            p = conferences.WPConfAddContribType(self, self._target )
            return p.display()


class RHConfRemoveContribType(RHConferenceModifBase):
    _uh = urlHandlers.UHConfRemoveContribType

    def _checkParams(self, params):
        RHConferenceModifBase._checkParams(self, params)
        selTypeId = self._normaliseListParam( params.get( "types", [] ) )
        self._contribTypes = []
        for id in selTypeId:
            self._contribTypes.append(self._conf.getContribTypeById(id))


    def _process(self):
        for ct in self._contribTypes:
            self._conf.removeContribType(ct)
        self._redirect(urlHandlers.UHConferenceModification.getURL(self._conf))


class RHConfContribTypeBase(RHConferenceModifBase):

    def _checkParams(self, params):
        RHConferenceModifBase._checkParams(self, params)
        l = locators.WebLocator()
        l.setContribType( params )
        self._contribType = self._target = l.getObject()


class RHConfEditContribType(RHConfContribTypeBase):

    def _checkParams(self, params):
        RHConfContribTypeBase._checkParams(self, params)
        self._save = params.get("save", "")
        self._name = params.get("ctName", "")
        self._cancel = params.get("cancel", "")
        self._description = params.get("ctDescription", "")

    def _process(self):
        if self._cancel:
            self._redirect(urlHandlers.UHConferenceModification.getURL(self._conf))
        elif self._save:
            self._target.setName(self._name)
            self._target.setDescription(self._description)
            self._redirect(urlHandlers.UHConferenceModification.getURL(self._conf))
        else:
            p = conferences.WPConfEditContribType(self, self._target )
            return p.display()


class ContribFilterCrit(filters.FilterCriteria):
    _availableFields = { \
        contribFilters.TypeFilterField.getId():contribFilters.TypeFilterField, \
        contribFilters.StatusFilterField.getId():contribFilters.StatusFilterField, \
        contribFilters.TrackFilterField.getId():contribFilters.TrackFilterField, \
        contribFilters.MaterialFilterField.getId():contribFilters.MaterialFilterField, \
        contribFilters.SessionFilterField.getId():contribFilters.SessionFilterField }


class ContribSortingCrit(filters.SortingCriteria):
    _availableFields={\
        contribFilters.NumberSF.getId():contribFilters.NumberSF,
        contribFilters.DateSF.getId():contribFilters.DateSF,
        contribFilters.ContribTypeSF.getId():contribFilters.ContribTypeSF,
        contribFilters.TrackSF.getId():contribFilters.TrackSF,
        contribFilters.SpeakerSF.getId():contribFilters.SpeakerSF,
        contribFilters.BoardNumberSF.getId():contribFilters.BoardNumberSF,
        contribFilters.SessionSF.getId():contribFilters.SessionSF,
        contribFilters.TitleSF.getId():contribFilters.TitleSF
        }

class RHContributionListBase(RHConferenceModifBase):

    def _checkProtection(self):
        from MaKaC.webinterface.rh.reviewingModif import RCPaperReviewManager
        if not RCPaperReviewManager.hasRights(self):
            RHConferenceModifBase._checkProtection(self)


class RHContributionList( RoomBookingDBMixin, RHContributionListBase ):
    _uh = urlHandlers.UHConfModifContribList

    def _checkProtection(self):
        from MaKaC.webinterface.rh.reviewingModif import RCPaperReviewManager
        if not RCPaperReviewManager.hasRights(self):
            RHContributionListBase._checkProtection(self)

    def _resetFilters( self, sessionData ):
        """
        Brings the filter data to a consistent state (websession),
        marking everything as "checked"
        """

        sessionData.clear()
        sessionData["type"] = map(lambda ctype: ctype.getId(), self._conf.getContribTypeList())
        sessionData["track"] = map(lambda track: track.getId(), self._conf.getTrackList())
        sessionData["session"] = map(lambda ses: ses.getId(), self._conf.getSessionList())
        sessionData["status"] = map(lambda status: ContribStatusList.getId(status), ContribStatusList.getList())
        lmaterial = []
        paperId = materialFactories.PaperFactory().getId()
        slidesId = materialFactories.SlidesFactory().getId()
        for matId in ["--other--","--none--",paperId,slidesId]: # wtf? doesn't that simply re-create the list?
            lmaterial.append(matId)
        sessionData["material"] = lmaterial
        sessionData["typeShowNoValue"] = True
        sessionData["trackShowNoValue"] = True
        sessionData["sessionShowNoValue"] = True

        return sessionData

    def _updateFilters( self, sessionData, params ):
        """
        Updates the filter parameters in the websession with those
        coming from the HTTP request
        """

        sessionData["status"] = []
        sessionData["material"] = []
        sessionData.update(params)
        sessionData["type"] = utils.normalizeToList(params.get('types', []))
        sessionData["track"] = utils.normalizeToList(params.get('tracks', []))
        sessionData['session'] = utils.normalizeToList(params.get('sessions', []))

        # update these elements in the session so that the parameters that are
        # passed are always taken into account (sessionData.update is not
        # enough, since the elements that are ommitted in params would just be
        # ignored

        sessionData['typeShowNoValue'] = params.has_key('typeShowNoValue')
        sessionData['trackShowNoValue'] = params.has_key('trackShowNoValue')
        sessionData['sessionShowNoValue'] = params.has_key('sessionShowNoValue')

        return sessionData

    def _buildFilteringCriteria(self, sessionData):
        """
        Creates the Filtering Criteria object, without changing the existing
        session data (sessionData is cloned, not directly changed)
        """
        sessionCopy = sessionData.copy()

        # Build the filtering criteria
        filterCrit = ContribFilterCrit(self._conf, sessionCopy)

        filterCrit.getField("type").setShowNoValue(sessionCopy.get('typeShowNoValue'))
        filterCrit.getField("track").setShowNoValue(sessionCopy.get('trackShowNoValue'))
        filterCrit.getField("session").setShowNoValue(sessionCopy.get('sessionShowNoValue'))

        return filterCrit

    def _checkAction(self, params, filtersActive, sessionData, operation, isBookmark):
        """
        Decides what to do with the request parameters, depending
        on the type of operation that is requested
        """

        # user chose to reset the filters
        if operation ==  'resetFilters':
            self._filterUsed = False
            sessionData = self._resetFilters(sessionData)

        # user set the filters
        elif operation ==  'setFilters':
            self._filterUsed = True
            sessionData = self._updateFilters(sessionData, params)

        # user has changed the display options
        elif operation == 'setDisplay':
            self._filterUsed = filtersActive

        # session is empty (first time)
        elif not filtersActive:
            self._filterUsed = False
            sessionData = self._resetFilters(sessionData)
        else:
            self._filterUsed = True

        # if this is accessed through a direct link, the session is empty, so set default values
        if isBookmark:
            sessionData = self._resetFilters(sessionData)
            if operation != 'resetFilters':
                sessionData = self._updateFilters(sessionData, params)

        # preserve the order and sortBy parameters, whatever happens
        sessionData['order'] = params.get('order', 'down')
        sessionData['sortBy'] = params.get('sortBy', 'number')

        return sessionData

    def _checkParams( self, params ):
        RHContributionListBase._checkParams( self, params )
        operationType = params.get('operationType')
        sessionData = session.get('ContributionFilterConf%s' % self._conf.getId())

        # check if there is information already
        # set in the session variables
        if sessionData:
            # work on a copy
            sessionData = sessionData.copy()
            filtersActive =  sessionData.get('filtersActive', False)
        else:
            # set a default, empty dict
            sessionData = {}
            filtersActive = False

        if params.has_key("resetFilters"):
            operation =  'resetFilters'
        elif operationType ==  'filter':
            operation =  'setFilters'
        elif operationType ==  'display':
            operation =  'setDisplay'
        else:
            operation = None

        isBookmark = params.has_key("isBookmark")
        sessionData = self._checkAction(params, filtersActive, sessionData, operation, isBookmark)
        # Maintain the state about filter usage
        sessionData['filtersActive'] = self._filterUsed;
        # Save the web session
        session['ContributionFilterConf%s' % self._conf.getId()] = sessionData
        self._filterCrit = self._buildFilteringCriteria(sessionData)
        self._sortingCrit = ContribSortingCrit([sessionData.get("sortBy", "number").strip()])
        self._order = sessionData.get("order", "down")
        self._authSearch = sessionData.get("authSearch", "")

    def _process( self ):
        p = conferences.WPModifContribList(self, self._target, self._filterUsed)
        return p.display(authSearch=self._authSearch,\
                        filterCrit=self._filterCrit, sortingCrit=self._sortingCrit, order=self._order)


class RHContribQuickAccess(RHConferenceModifBase):

    def _checkParams(self,params):
        RHConferenceModifBase._checkParams(self,params)
        self._contrib=self._target.getContributionById(params.get("selContrib",""))

    def _process(self):
        url=urlHandlers.UHConfModifContribList.getURL(self._target)
        if self._contrib is not None:
            url=urlHandlers.UHContributionModification.getURL(self._contrib)
        self._redirect(url)

#-------------------------------------------------------------------------------------

class RHAbstractsParticipantList(RHConfModifCFABase):

    def _checkProtection( self ):
        if len( self._conf.getCoordinatedTracks( self._getUser() ) ) == 0:
            RHConferenceModifBase._checkProtection( self )

    def _checkParams( self, params ):
        RHConfModifCFABase._checkParams( self, params )
        self._abstractIds = normaliseListParam( params.get("abstracts", []) )
        self._displayedGroups = params.get("displayedGroups", [])
        if type(self._displayedGroups) != list:
            self._displayedGroups = [self._displayedGroups]
        self._clickedGroup = params.get("clickedGroup","")

    def _setGroupsToDisplay(self):
        if self._clickedGroup in self._displayedGroups:
            self._displayedGroups.remove(self._clickedGroup)
        else:
            self._displayedGroups.append(self._clickedGroup)

    def _process( self ):
        #This is a plain text exception but an exception should be raised here !
        if not self._abstractIds:
            return  _("There is no abstract.")

        submitters = OOBTree()
        primaryAuthors = OOBTree()
        coAuthors = OOBTree()
        submitterEmails = set()
        primaryAuthorEmails = set()
        coAuthorEmails = set()

        self._setGroupsToDisplay()

        abMgr = self._conf.getAbstractMgr()
        for abstId in self._abstractIds:
            abst = abMgr.getAbstractById(abstId)
            #Submitters

            subm = abst.getSubmitter()
            if subm.getSurName().lower().strip() != "" or subm.getFirstName().lower().strip() != "" or subm.getEmail().lower().strip() != "":
                keySB = "%s-%s-%s"%(subm.getSurName().lower(), subm.getFirstName().lower(), subm.getEmail().lower())
                submitters[keySB] = subm
                submitterEmails.add(subm.getEmail())
            #Primary authors
            for pAut in abst.getPrimaryAuthorList():
                if pAut.getSurName().lower().strip() == "" and pAut.getFirstName().lower().strip() == "" and pAut.getEmail().lower().strip() == "":
                    continue
                keyPA = "%s-%s-%s"%(pAut.getSurName().lower(), pAut.getFirstName().lower(), pAut.getEmail().lower())
                primaryAuthors[keyPA] = pAut
                primaryAuthorEmails.add(pAut.getEmail())
            #Co-authors
            for coAut in abst.getCoAuthorList():
                if coAut.getSurName().lower().strip() == "" and coAut.getFirstName().lower().strip() == "" and coAut.getEmail().lower().strip() == "":
                    continue
                keyCA = "%s-%s-%s"%(coAut.getSurName().lower(), coAut.getFirstName().lower(), coAut.getEmail().lower())
                coAuthors[keyCA] = coAut
                coAuthorEmails.add(coAut.getEmail())
        emailList = {"submitters":{},"primaryAuthors":{},"coAuthors":{}}
        emailList["submitters"]["tree"] = submitters
        emailList["primaryAuthors"]["tree"] = primaryAuthors
        emailList["coAuthors"]["tree"] = coAuthors
        emailList["submitters"]["emails"] = submitterEmails
        emailList["primaryAuthors"]["emails"] = primaryAuthorEmails
        emailList["coAuthors"]["emails"] = coAuthorEmails
        p = conferences.WPConfParticipantList(self, self._target, emailList, self._displayedGroups, self._abstractIds )
        return p.display()


class RHNewAbstract(RHConfModifCFABase, AbstractParam):

    def __init__(self, req):
        RHConfModifCFABase.__init__(self, req)
        AbstractParam.__init__(self)

    def _checkParams(self, params):
        RHConfModifCFABase._checkParams(self, params)
        #if the user is not logged in we return immediately as this form needs
        #   the user to be logged in and therefore all the checking below is not
        #   necessary
        if self._getUser() is None:
            return
        AbstractParam._checkParams(self, params, self._conf, request.content_length)

    def _doValidate(self):
        #First, one must validate that the information is fine
        errors = self._abstractData.check()
        if errors:
            p = conferences.WPModNewAbstract(
                self, self._target, self._abstractData)
            pars = self._abstractData.toDict()
            pars["action"] = self._action
            return p.display(**pars)
        #Then, we create the abstract object and set its data to the one
        #   received
        cfaMgr = self._target.getAbstractMgr()
        abstract = cfaMgr.newAbstract(self._getUser())
        #self._setAbstractData(abstract)
        self._abstractData.setAbstractData(abstract)
        #Finally, we display the abstract list page
        self._redirect(urlHandlers.UHConfAbstractList.getURL(self._conf))

    def _process(self):
        if self._action == "CANCEL":
            self._redirect(
                urlHandlers.UHConfAbstractManagment.getURL(self._target))
        elif self._action == "VALIDATE":
            return self._doValidate()
        else:
            p = conferences.WPModNewAbstract(
                self, self._target, self._abstractData)
            pars = self._abstractData.toDict()
            return p.display(**pars)



class RHContribsActions:
    """
    class to select the action to do with the selected abstracts
    """
    def __init__(self, req):
        assert req is None

    def process(self, params):
        if params.has_key("PDF"):
            return RHContribsToPDF(None).process(params)
        elif params.has_key("excel.x"):
            return  RHContribsToExcel(None).process(params)
        elif params.has_key("xml.x"):
            return  RHContribsToXML(None).process(params)
        elif params.has_key("AUTH"):
            return RHContribsParticipantList(None).process(params)
        elif params.has_key("move"):
            return RHMoveContribsToSession(None).process(params)
        elif params.has_key("PKG"):
            return RHMaterialPackage(None).process(params)
        elif params.has_key("PROC"):
            return RHProceedings(None).process(params)
        return "no action to do"


class RHContribsToPDFMenu(RHConferenceModifBase):

    def _checkParams( self, params ):
        RHConferenceModifBase._checkParams( self, params )
        self._contribIds = self._normaliseListParam( params.get("contributions", []) )
        self._contribs = []
        for id in self._contribIds:
            self._contribs.append(self._conf.getContributionById(id))
        self._displayType = params.get("displaytype", None)

    def _process( self ):
        from MaKaC.PDFinterface.conference import ContributionBook
        if not self._displayType:
            wp =  conferences.WPConfModifContribToPDFMenu(self, self._conf, self._contribIds)
            return wp.display()

        elif self._displayType == "bookOfAbstract":
            tz = self._target.getTimezone()
            filename = "%s - Book of abstracts.pdf"%self._target.getTitle()
            pdf = ContributionBook(self._target, self._contribs, self.getAW(),tz=tz)
            return send_file(filename, StringIO(pdf.getPDFBin()), 'PDF')

        elif self._displayType == "bookOfAbstractBoardNo":
            tz = self._target.getTimezone()
            filename = "%s - Book of abstracts.pdf"%self._target.getTitle()
            pdf = ContributionBook(self._target, self._contribs, self.getAW(),tz=tz, sortedBy="boardNo")
            return send_file(filename, StringIO(pdf.getPDFBin()), 'PDF')

        elif self._displayType == "ContributionList":
            tz = self._conf.getTimezone()
            filename = "Contributions.pdf"
            if not self._contribs:
                return "No contributions to print"
            pdf = ConfManagerContribsToPDF(self._conf, self._contribs, tz=tz)
            return send_file(filename, StringIO(pdf.getPDFBin()), 'PDF')


class RHContribsToPDF(RHConferenceModifBase):

    def _checkParams( self, params ):
        RHConferenceModifBase._checkParams( self, params )
        self._contribIds = self._normaliseListParam( params.get("contributions", []) )
        self._contribs = []
        for id in self._contribIds:
            self._contribs.append(self._conf.getContributionById(id))

    def _process( self ):
        tz = self._conf.getTimezone()
        filename = "Contributions.pdf"
        if not self._contribs:
            return "No contributions to print"
        pdf = ConfManagerContribsToPDF(self._conf, self._contribs, tz=tz)
        return send_file(filename, StringIO(pdf.getPDFBin()), 'PDF')


class RHContribsToExcel(RHConferenceModifBase):

    def _checkParams( self, params ):
        RHConferenceModifBase._checkParams( self, params )
        self._contribIds = self._normaliseListParam( params.get("contributions", []) )
        self._contribs = []
        for id in self._contribIds:
            self._contribs.append(self._conf.getContributionById(id))

    def _process( self ):
        tz = self._conf.getTimezone()
        filename = "Contributions.csv"
        if not self._contribs:
            return "No contributions to print"
        excel = ContributionsListToExcel(self._conf, self._contribs, tz=tz)
        return send_file(filename, StringIO(excel.getExcelFile()), 'CSV')


class RHContribsToXML(RHConferenceModifBase):

    def _checkParams( self, params ):
        RHConferenceModifBase._checkParams( self, params )
        self._contribIds = self._normaliseListParam( params.get("contributions", []) )
        self._contribs = []
        for id in self._contribIds:
            self._contribs.append(self._conf.getContributionById(id))
    def _process( self ):
        filename = "Contributions.xml"
        from MaKaC.common.fossilize import fossilize
        resultFossil = fossilize(self._contribs)
        serializer = Serializer.create('xml')
        return send_file(filename, StringIO(serializer(resultFossil)), 'XML')


class RHContribsParticipantList(RHConferenceModifBase):

    def _checkParams( self, params ):
        RHConferenceModifBase._checkParams( self, params )
        self._contribIds = normaliseListParam( params.get("contributions", []) )
        self._displayedGroups = self._normaliseListParam( params.get("displayedGroups", []) )
        self._clickedGroup = params.get("clickedGroup","")

    def _setGroupsToDisplay(self):
        if self._clickedGroup in self._displayedGroups:
            self._displayedGroups.remove(self._clickedGroup)
        else:
            self._displayedGroups.append(self._clickedGroup)

    def _process( self ):
        if not self._contribIds:
            return  i18nformat("""<table align=\"center\" width=\"100%%\"><tr><td> _("There are no contributions") </td></tr></table>""")

        speakers = OOBTree()
        primaryAuthors = OOBTree()
        coAuthors = OOBTree()
        speakerEmails = set()
        primaryAuthorEmails = set()
        coAuthorEmails = set()

        self._setGroupsToDisplay()

        for contribId in self._contribIds:
            contrib = self._conf.getContributionById(contribId)
            #Primary authors
            for pAut in contrib.getPrimaryAuthorList():
                if pAut.getFamilyName().lower().strip() == "" and pAut.getFirstName().lower().strip() == "" and pAut.getEmail().lower().strip() == "":
                    continue
                keyPA = "%s-%s-%s"%(pAut.getFamilyName().lower(), pAut.getFirstName().lower(), pAut.getEmail().lower())
                primaryAuthors[keyPA] = pAut
                if pAut.getEmail() != "":
                    primaryAuthorEmails.add(pAut.getEmail())
            #Co-authors
            for coAut in contrib.getCoAuthorList():
                if coAut.getFamilyName().lower().strip() == "" and coAut.getFirstName().lower().strip() == "" and coAut.getEmail().lower().strip() == "":
                    continue
                keyCA = "%s-%s-%s"%(coAut.getFamilyName().lower(), coAut.getFirstName().lower(), coAut.getEmail().lower())
                coAuthors[keyCA] = coAut
                if coAut.getEmail() != "":
                    coAuthorEmails.add(coAut.getEmail())
            #Presenters
            for pres in contrib.getSpeakerList():
                if pres.getFamilyName().lower().strip() == "" and pres.getFirstName().lower().strip() == "" and pres.getEmail().lower().strip() == "":
                    continue
                keyP = "%s-%s-%s"%(pres.getFamilyName().lower(), pres.getFirstName().lower(), pres.getEmail().lower())
                speakers[keyP] = pres
                if pres.getEmail() != "":
                    speakerEmails.add(pres.getEmail())
        emailList = {"speakers":{},"primaryAuthors":{},"coAuthors":{}}
        emailList["speakers"]["tree"] = speakers
        emailList["primaryAuthors"]["tree"] = primaryAuthors
        emailList["coAuthors"]["tree"] = coAuthors
        emailList["speakers"]["emails"] = speakerEmails
        emailList["primaryAuthors"]["emails"] = primaryAuthorEmails
        emailList["coAuthors"]["emails"] = coAuthorEmails
        p = conferences.WPConfModifParticipantList(self, self._target, emailList, self._displayedGroups, self._contribIds )
        return p.display()


class RHMoveContribsToSession(RHConferenceModifBase):

    def _checkParams(self,params):
        RHConferenceModifBase._checkParams(self,params)
        self._action=""
        self._session=self._target.getSessionById(params.get("targetSession",""))
        self._contribIds=self._normaliseListParam(params.get("contributions",[]))
        if params.has_key("OK"):
            if self._session is not None and self._session.isClosed():
                raise NoReportError(_("""The modification of the session "%s" is not allowed because it is closed""")%self._session.getTitle())
            self._contribIds=self._normaliseListParam(params.get("contributions","").split(","))
            self._action="MOVE"
        elif params.has_key("CANCEL"):
            self._action="CANCEL"
        elif params.has_key("CONFIRM"):
            self._action="MOVE_CONFIRMED"
        elif params.has_key("CONFIRM_ALL"):
            self._action="MOVE_ALL_CONFIRMED"

    def _needsWarning(self,contrib):
        return (contrib.getSession() is not None and \
                            contrib.getSession()!=self._session) or \
                            (contrib.getSession() is None and \
                            self._session is not None and \
                            contrib.isScheduled())

    def _process( self ):
        url=urlHandlers.UHConfModifContribList.getURL(self._target)
        if self._action=="CANCEL":
            self._redirect(url)
            return
        elif self._action in ("MOVE","MOVE_CONFIRMED","MOVE_ALL_CONFIRMED"):
            contribList=[]
            for id in self._contribIds:
                contrib=self._target.getContributionById(id)
                if contrib is None:
                    continue
                if self._needsWarning(contrib):
                    if self._action=="MOVE":
                        p=conferences.WPModMoveContribsToSessionConfirmation(self,self._target)
                        return p.display(contribIds=self._contribIds,targetSession=self._session)
                    elif self._action=="MOVE_CONFIRMED":
                        continue
                if contrib.getSession() is not None and contrib.getSession().isClosed():
                    raise NoReportError(_("""The contribution "%s" cannot be moved because it is inside of the session "%s" that is closed""")%(contrib.getId(), contrib.getSession().getTitle()))
                contribList.append(contrib)
            for contrib in contribList:
                contrib.setSession(self._session)
            self._redirect(url)
            return
        p=conferences.WPModMoveContribsToSession(self,self._target)
        return p.display(contribIds=self._contribIds)

class RHMaterialPackageAbstract(RHConferenceModifBase):
    # Export a Zip file

    def _checkParams( self, params ):
        RHConferenceModifBase._checkParams( self, params )
        abstractIds = self._normaliseListParam( params.get("abstracts", []) )
        self._abstracts = []
        for aID in abstractIds:
            self._abstracts.append(self._conf.getAbstractMgr().getAbstractById(aID))

    def _process( self ):
        if not self._abstracts:
            return FormValuesError(_("No abstract selected"))
        p = AbstractPacker(self._conf)
        path = p.pack(self._abstracts, ZIPFileHandler())
        return send_file('abstractFiles.zip', path, 'ZIP', inline=False)


class RHMaterialPackage(RHConferenceModifBase):

    def _checkParams(self, params):
        RHConferenceModifBase._checkParams(self, params)
        self._contribIds = self._normaliseListParam(params.get("contributions", []))
        self._contribs = []
        for id in self._contribIds:
            self._contribs.append(self._conf.getContributionById(id))

    def _process(self):
        if not self._contribs:
            return "No contribution selected"
<<<<<<< HEAD
        p=ContribPacker(self._conf)
        path=p.pack(self._contribs,["paper","slides"], ZIPFileHandler())
        return send_file('material.zip', path, 'ZIP', inline=False)
=======
        p = ContribPacker(self._conf)
        path = p.pack(self._contribs, ZIPFileHandler())
        filename = "material.zip"
        cfg = Config.getInstance()
        mimetype = cfg.getFileTypeMimeType("ZIP")
        self._req.content_type = """%s""" % (mimetype)
        self._req.headers_out["Content-Disposition"] = """inline; filename="%s\"""" % filename
        self._req.sendfile(path)
>>>>>>> 126f23f7


class RHProceedings(RHConferenceModifBase):

    def _process( self ):
        p=ProceedingsPacker(self._conf)
        path=p.pack(ZIPFileHandler())
        return send_file('proceedings.zip', path, 'ZIP', inline=False)


class RHAbstractBook( RHConfModifCFABase ):
    _uh = urlHandlers.UHConfModAbstractBook

    def _checkParams( self, params ):
        RHConfModifCFABase._checkParams( self, params )

    def _process( self ):
        p = conferences.WPModAbstractBook(self,self._target)
        return p.display()


class RHAbstractBookToogleShowIds( RHConfModifCFABase ):
    _uh = urlHandlers.UHConfModAbstractBookToogleShowIds

    def _process( self ):
        self._conf.getBOAConfig().setShowIds(not self._conf.getBOAConfig().getShowIds())
        self._redirect( urlHandlers.UHConfModAbstractBook.getURL( self._conf ) )

class RHFullMaterialPackage(RHConferenceModifBase):
    _uh=urlHandlers.UHConfModFullMaterialPackage

    def _checkParams( self, params ):
        RHConferenceModifBase._checkParams( self, params )

    def _process( self ):
        p = conferences.WPFullMaterialPackage(self,self._target)
        return p.display()


class RHFullMaterialPackagePerform(RHConferenceModifBase):
    _uh=urlHandlers.UHConfModFullMaterialPackagePerform

    def _checkParams( self, params ):
        RHConferenceModifBase._checkParams( self, params )
        self._days=self._normaliseListParam(params.get("days",[]))
        self._mainResource = (params.get("mainResource","") != "")
        self._fromDate = ""
        fromDay = params.get("fromDay","")
        fromMonth = params.get("fromMonth","")
        fromYear = params.get("fromYear","")
        if fromDay != "" and fromMonth != "" and fromYear != "" and \
           fromDay != "dd" and fromMonth != "mm" and fromYear != "yyyy":
            self._fromDate = "%s %s %s"%(fromDay, fromMonth, fromYear)
        self._cancel = params.has_key("cancel")
        self._materialTypes=self._normaliseListParam(params.get("materialType",[]))
        self._sessionList = self._normaliseListParam(params.get("sessionList",[]))

    def _process( self ):
        if not self._cancel:
            if self._materialTypes:
                p=ConferencePacker(self._conf, self._aw)
                path=p.pack(self._materialTypes, self._days, self._mainResource, self._fromDate, ZIPFileHandler(),self._sessionList)
                if not p.getItems():
                    raise NoReportError(_("The selected package does not contain any items."))
                return send_file('full-material.zip', path, 'ZIP', inline=False)
            raise NoReportError(_("You have to select at least one material type"))
        else:
            self._redirect( urlHandlers.UHConfModifTools.getURL( self._conf ) )

class RHModifSessionCoordRights( RHConferenceModifBase ):
    _uh = urlHandlers.UHConfPerformDataModif

    def _checkParams( self, params ):
        RHConferenceModifBase._checkParams( self, params )
        self._rightId = params.get("rightId", "")

    def _process( self ):
        if self._rightId != "":
            if self._conf.hasSessionCoordinatorRight(self._rightId):
                self._conf.removeSessionCoordinatorRight(self._rightId)
            else:
                self._conf.addSessionCoordinatorRight(self._rightId)
            self._redirect( "%s#sessionCoordinatorRights"%urlHandlers.UHConfModifAC.getURL( self._conf) )


class RHConfModifPendingQueues( RHConferenceModifBase ):
    _uh = urlHandlers.UHConfModifPendingQueues

    def _process( self ):
        p = conferences.WPConfModifPendingQueues( self, self._target, self._getRequestParams().get("tab","conf_submitters") )
        return p.display()

class RHConfModifPendingQueuesActionConfSubm:
    """
    class to select the action to do with the selected pending conference submitters
    """

    _uh = urlHandlers.UHConfModifPendingQueuesActionConfSubm

    def __init__(self, req):
        assert req is None

    def process(self, params):
        if 'remove' in params:
            return RHConfModifPendingQueuesRemoveConfSubm(None).process(params)
        elif 'reminder' in params:
            return RHConfModifPendingQueuesReminderConfSubm(None).process(params)
        return "no action to do"

class RHConfModifPendingQueuesRemoveConfSubm( RHConferenceModifBase ):

    def _checkParams( self, params ):
        RHConferenceModifBase._checkParams( self, params )
        self._pendingConfSubmIds = self._normaliseListParam( params.get("pendingSubmitters", []) )
        self._pendingConfSubms = []
        for id in self._pendingConfSubmIds:
            self._pendingConfSubms.extend(self._conf.getPendingQueuesMgr().getPendingConfSubmittersByEmail(id))
        self._remove=params.has_key("confirm")
        self._confirmed=params.has_key("confirm") or params.has_key("cancel")

    def _process( self ):
        url=urlHandlers.UHConfModifPendingQueues.getURL(self._conf)
        url.addParam("tab","conf_submitters")
        if self._pendingConfSubms == []:
            self._redirect(url)
        if self._confirmed:
            if self._remove:
                for ps in self._pendingConfSubms:
                    self._conf.getPendingQueuesMgr().removePendingConfSubmitter(ps)
            self._redirect(url)
        else:
            wp = conferences.WPConfModifPendingQueuesRemoveConfSubmConfirm(self, self._conf, self._pendingConfSubmIds)
            return wp.display()

class RHConfModifPendingQueuesReminderConfSubm( RHConferenceModifBase ):

    def _checkParams( self, params ):
        RHConferenceModifBase._checkParams( self, params )
        self._pendingConfSubmIds = self._normaliseListParam( params.get("pendingSubmitters", []) )
        self._pendingConfSubms = []
        for email in self._pendingConfSubmIds:
            self._pendingConfSubms.append(self._conf.getPendingQueuesMgr().getPendingConfSubmittersByEmail(email))
        self._send=params.has_key("confirm")
        self._confirmed=params.has_key("confirm") or params.has_key("cancel")


    def _process( self ):
        url=urlHandlers.UHConfModifPendingQueues.getURL(self._conf)
        url.addParam("tab","conf_submitters")
        if self._pendingConfSubms == []:
            self._redirect(url)
        if self._confirmed:
            if self._send:
                pendings=pendingQueues.PendingConfSubmittersHolder()
                for pss in self._pendingConfSubms:
                    pendings._sendReminderEmail(pss)
            self._redirect(url)
        else:
            wp = conferences.WPConfModifPendingQueuesReminderConfSubmConfirm(self, self._conf, self._pendingConfSubmIds)
            return wp.display()

class RHConfModifPendingQueuesActionSubm:
    """
    class to select the action to do with the selected pending contribution submitters
    """

    _uh = urlHandlers.UHConfModifPendingQueuesActionSubm

    def __init__(self, req):
        assert req is None

    def process(self, params):
        if 'remove' in params:
            return RHConfModifPendingQueuesRemoveSubm(None).process(params)
        elif 'reminder' in params:
            return RHConfModifPendingQueuesReminderSubm(None).process(params)
        return "no action to do"

class RHConfModifPendingQueuesRemoveSubm( RHConferenceModifBase ):

    def _checkParams( self, params ):
        RHConferenceModifBase._checkParams( self, params )
        self._pendingSubmIds = self._normaliseListParam( params.get("pendingSubmitters", []) )
        self._pendingSubms = []
        for id in self._pendingSubmIds:
            self._pendingSubms.extend(self._conf.getPendingQueuesMgr().getPendingSubmittersByEmail(id))
        self._remove=params.has_key("confirm")
        self._confirmed=params.has_key("confirm") or params.has_key("cancel")

    def _process( self ):
        url=urlHandlers.UHConfModifPendingQueues.getURL(self._conf)
        url.addParam("tab","submitters")
        if self._pendingSubms == []:
            self._redirect(url)
        if self._confirmed:
            if self._remove:
                for ps in self._pendingSubms:
                    self._conf.getPendingQueuesMgr().removePendingSubmitter(ps)
            self._redirect(url)
        else:
            wp = conferences.WPConfModifPendingQueuesRemoveSubmConfirm(self, self._conf, self._pendingSubmIds)
            return wp.display()

class RHConfModifPendingQueuesReminderSubm( RHConferenceModifBase ):

    def _checkParams( self, params ):
        RHConferenceModifBase._checkParams( self, params )
        self._pendingSubmIds = self._normaliseListParam( params.get("pendingSubmitters", []) )
        self._pendingSubms = []
        for email in self._pendingSubmIds:
            self._pendingSubms.append(self._conf.getPendingQueuesMgr().getPendingSubmittersByEmail(email))
        self._send=params.has_key("confirm")
        self._confirmed=params.has_key("confirm") or params.has_key("cancel")


    def _process( self ):
        url=urlHandlers.UHConfModifPendingQueues.getURL(self._conf)
        url.addParam("tab","submitters")
        if self._pendingSubms == []:
            self._redirect(url)
        if self._confirmed:
            if self._send:
                pendings=pendingQueues.PendingSubmittersHolder()
                for pss in self._pendingSubms:
                    pendings._sendReminderEmail(pss)
            self._redirect(url)
        else:
            wp = conferences.WPConfModifPendingQueuesReminderSubmConfirm(self, self._conf, self._pendingSubmIds)
            return wp.display()

class RHConfModifPendingQueuesActionMgr:
    """
    class to select the action to do with the selected pending submitters
    """

    _uh = urlHandlers.UHConfModifPendingQueuesActionMgr

    def __init__(self, req):
        assert req is None

    def process(self, params):
        if 'remove' in params:
            return RHConfModifPendingQueuesRemoveMgr(None).process(params)
        elif 'reminder' in params:
            return RHConfModifPendingQueuesReminderMgr(None).process(params)
        return "no action to do"

class RHConfModifPendingQueuesRemoveMgr( RHConferenceModifBase ):

    def _checkParams( self, params ):
        RHConferenceModifBase._checkParams( self, params )
        self._pendingMgrIds = self._normaliseListParam( params.get("pendingManagers", []) )
        self._pendingMgrs = []
        for id in self._pendingMgrIds:
            self._pendingMgrs.extend(self._conf.getPendingQueuesMgr().getPendingManagersByEmail(id))
        self._remove=params.has_key("confirm")
        self._confirmed=params.has_key("confirm") or params.has_key("cancel")


    def _process( self ):
        url=urlHandlers.UHConfModifPendingQueues.getURL(self._conf)
        url.addParam("tab","managers")
        if self._pendingMgrs == []:
            self._redirect(url)
        if self._confirmed:
            if self._remove:
                for ps in self._pendingMgrs:
                    self._conf.getPendingQueuesMgr().removePendingManager(ps)
            self._redirect(url)
        else:
            wp = conferences.WPConfModifPendingQueuesRemoveMgrConfirm(self, self._conf, self._pendingMgrIds)
            return wp.display()

class RHConfModifPendingQueuesReminderMgr( RHConferenceModifBase ):

    def _checkParams( self, params ):
        RHConferenceModifBase._checkParams( self, params )
        self._pendingMgrIds = self._normaliseListParam( params.get("pendingManagers", []) )
        self._pendingMgrs = []
        for email in self._pendingMgrIds:
            self._pendingMgrs.append(self._conf.getPendingQueuesMgr().getPendingManagersByEmail(email))
        self._send=params.has_key("confirm")
        self._confirmed=params.has_key("confirm") or params.has_key("cancel")


    def _process( self ):
        url=urlHandlers.UHConfModifPendingQueues.getURL(self._conf)
        url.addParam("tab","managers")
        if self._pendingMgrs == []:
            self._redirect(url)
        if self._confirmed:
            if self._send:
                pendings=pendingQueues.PendingManagersHolder()
                for pss in self._pendingMgrs:
                    pendings._sendReminderEmail(pss)
            self._redirect(url)
        else:
            wp = conferences.WPConfModifPendingQueuesReminderMgrConfirm(self, self._conf, self._pendingMgrIds)
            return wp.display()

class RHConfModifPendingQueuesActionCoord:
    """
    class to select the action to do with the selected pending submitters
    """

    _uh = urlHandlers.UHConfModifPendingQueuesActionCoord

    def __init__(self, req):
        assert req is None

    def process(self, params):
        if 'remove' in params:
            return RHConfModifPendingQueuesRemoveCoord(None).process(params)
        elif 'reminder' in params:
            return RHConfModifPendingQueuesReminderCoord(None).process(params)
        return "no action to do"

class RHConfModifPendingQueuesRemoveCoord( RHConferenceModifBase ):

    def _checkParams( self, params ):
        RHConferenceModifBase._checkParams( self, params )
        self._pendingCoordIds = self._normaliseListParam( params.get("pendingCoordinators", []) )
        self._pendingCoords = []
        for id in self._pendingCoordIds:
            self._pendingCoords.extend(self._conf.getPendingQueuesMgr().getPendingCoordinatorsByEmail(id))
        self._remove=params.has_key("confirm")
        self._confirmed=params.has_key("confirm") or params.has_key("cancel")


    def _process( self ):
        url=urlHandlers.UHConfModifPendingQueues.getURL(self._conf)
        url.addParam("tab", "coordinators")
        if self._pendingCoords == []:
            self._redirect(url)
        if self._confirmed:
            if self._remove:
                for ps in self._pendingCoords:
                    self._conf.getPendingQueuesMgr().removePendingCoordinator(ps)
            self._redirect(url)
        else:
            wp = conferences.WPConfModifPendingQueuesRemoveCoordConfirm(self, self._conf, self._pendingCoordIds)
            return wp.display()

class RHConfModifPendingQueuesReminderCoord( RHConferenceModifBase ):

    def _checkParams( self, params ):
        RHConferenceModifBase._checkParams( self, params )
        self._pendingCoordIds = self._normaliseListParam( params.get("pendingCoordinators", []) )
        self._pendingCoords = []
        for email in self._pendingCoordIds:
            self._pendingCoords.append(self._conf.getPendingQueuesMgr().getPendingCoordinatorsByEmail(email))
        self._send=params.has_key("confirm")
        self._confirmed=params.has_key("confirm") or params.has_key("cancel")


    def _process( self ):
        url=urlHandlers.UHConfModifPendingQueues.getURL(self._conf)
        url.addParam("tab", "coordinators")
        if self._pendingCoords == []:
            self._redirect(url)
        if self._confirmed:
            if self._send:
                pendings=pendingQueues.PendingCoordinatorsHolder()
                for pss in self._pendingCoords:
                    pendings._sendReminderEmail(pss)
            self._redirect(url)
        else:
            wp = conferences.WPConfModifPendingQueuesReminderCoordConfirm(self, self._conf, self._pendingCoordIds)
            return wp.display()

class RHConfAbstractFields( RHConfModifCFABase ):
    _uh = urlHandlers.UHConfModifCFAOptFld

    def _checkParams( self, params ):
        RHConfModifCFABase._checkParams( self, params )
        self._fieldId = params.get("fieldId", "")
        if self._fieldId.strip()!="":
            if not self._conf.getAbstractMgr().getAbstractFieldsMgr().hasField(self._fieldId):
                raise MaKaCError( _("The field that you are trying to enable/disable does not exist"))

    def _process( self ):
        if self._fieldId.strip() != "":
            if self._conf.getAbstractMgr().hasEnabledAbstractField(self._fieldId):
                self._conf.getAbstractMgr().disableAbstractField(self._fieldId)
            else:
                self._conf.getAbstractMgr().enableAbstractField(self._fieldId)
        self._redirect(urlHandlers.UHConfModifCFA.getURL(self._conf))

class RHConfAddAbstractField( RHConfModifCFABase ):
    _uh = urlHandlers.UHConfModifCFAAddOptFld

    def _checkParams( self, params ):
        RHConfModifCFABase._checkParams( self, params )
        self._fieldId = ""

    def _process( self ):
        p = conferences.WPConfModifCFAAddField( self, self._target, self._fieldId )
        return p.display()

class RHConfEditAbstractField( RHConfModifCFABase ):
    _uh = urlHandlers.UHConfModifCFAEditOptFld

    def _checkParams( self, params ):
        RHConfModifCFABase._checkParams( self, params )
        self._fieldId = params.get("fieldId", "")

    def _process( self ):
        p = conferences.WPConfModifCFAAddField( self, self._target, self._fieldId )
        return p.display()

class RHConfPerformAddAbstractField( RHConfModifCFABase ):
    _uh = urlHandlers.UHConfModifCFAPerformAddOptFld

    def _checkParams( self, params ):
        RHConfModifCFABase._checkParams( self, params )
        self._cancel = params.get("cancel",None)
        if self._cancel:
            return
        self._fieldId = params.get("fieldId", "")
        self._fieldName = params.get("fieldName", "")
        self._fieldCaption = params.get("fieldCaption", "")
        self._fieldMaxLength = params.get("fieldMaxLength", 0)
        if self._fieldMaxLength.strip() == "":
            self._fieldMaxLength = 0
        self._fieldLimitation = params.get("limitation", "chars")
        try:
            self._fieldMaxLength = int(self._fieldMaxLength)
        except ValueError:
            raise FormValuesError(_("The field Max Length must be a number"))
        self._fieldIsMandatory = params.get("fieldIsMandatory", False)
        self._fieldType = params.get("fieldType", "textarea")
        if self._fieldIsMandatory == "Yes":
            self._fieldIsMandatory = True
        else:
            self._fieldIsMandatory = False
        if self._fieldName == "":
            raise MaKaCError( _("The field name must not be empty"))

    def _process( self ):
        if not self._cancel:
            id=self._conf.getAbstractMgr().addAbstractField(self._fieldId, self._fieldName, self._fieldCaption, \
                                                            self._fieldMaxLength, self._fieldIsMandatory, self._fieldType, \
                                                            self._fieldLimitation)
        self._redirect(urlHandlers.UHConfModifCFA.getURL(self._conf))

class RHConfRemoveAbstractField( RHConfModifCFABase ):
    _uh = urlHandlers.UHConfModifCFARemoveOptFld

    def _checkParams( self, params ):
        RHConfModifCFABase._checkParams( self, params )
        self._fieldIds = []
        if params.get("fieldId","") != "":
            self._fieldIds = self._normaliseListParam( params["fieldId"] )

    def _process( self ):
        for id in self._fieldIds:
            self._conf.getAbstractMgr().removeAbstractField(id)
        self._redirect(urlHandlers.UHConfModifCFA.getURL(self._conf))

class RHConfMoveAbsFieldUp( RHConfModifCFABase ):
    _uh = urlHandlers.UHConfModifCFAAbsFieldUp

    def _checkParams( self, params ):
        RHConfModifCFABase._checkParams( self, params )
        self._fieldId = params.get("fieldId", "")

    def _process( self ):
        if self._fieldId != "":
            self._conf.getAbstractMgr().moveAbsFieldUp(self._fieldId)
        self._redirect(urlHandlers.UHConfModifCFA.getURL(self._conf))

class RHConfMoveAbsFieldDown( RHConfModifCFABase ):
    _uh = urlHandlers.UHConfModifCFAAbsFieldDown

    def _checkParams( self, params ):
        RHConfModifCFABase._checkParams( self, params )
        self._fieldId = params.get("fieldId", "")

    def _process( self ):
        if self._fieldId != "":
            self._conf.getAbstractMgr().moveAbsFieldDown(self._fieldId)
        self._redirect(urlHandlers.UHConfModifCFA.getURL(self._conf))


class RHScheduleMoveEntryUp(RHConferenceModifBase):

    def _checkParams(self, params):
        RHConferenceModifBase._checkParams(self, params)
        self._entry=self._conf.getSchedule().getEntryById(params.get("schEntryId",""))

    def _process(self):
        date=None
        if self._entry is not None:
            self._conf.getSchedule().moveUpEntry(self._entry)
            date=self._entry.getStartDate()
        if date is None:
            self._redirect(urlHandlers.UHConfModifSchedule.getURL(self._conf))
        else:
            self._redirect("%s#%s"%(urlHandlers.UHConfModifSchedule.getURL(self._conf),date.strftime("%Y-%m-%d")))


class RHScheduleMoveEntryDown(RHConferenceModifBase):

    def _checkParams(self, params):
        RHConferenceModifBase._checkParams(self, params)
        self._entry=self._conf.getSchedule().getEntryById(params.get("schEntryId",""))

    def _process(self):
        date=None
        if self._entry is not None:
            self._conf.getSchedule().moveDownEntry(self._entry)
            date=self._entry.getStartDate()
        if date is None:
            self._redirect(urlHandlers.UHConfModifSchedule.getURL(self._conf))
        else:
            self._redirect("%s#%s"%(urlHandlers.UHConfModifSchedule.getURL(self._conf),date.strftime("%Y-%m-%d")))

class RHReschedule(RoomBookingDBMixin, RHConferenceModifBase):

    def _checkParams(self, params):
        RHConferenceModifBase._checkParams(self, params)
        self._cancel=params.has_key("CANCEL")
        self._ok=params.has_key("OK")
        self._hour=params.get("hour","")
        self._minute=params.get("minute","")
        self._action=params.get("action","duration")
        self._fit= params.get("fit","noFit") == "doFit"
        self._targetDay=params.get("targetDay",None) #comes in format YYYYMMDD, ex: 20100317
        self._sessionId = params.get("sessionId", "")
        if self._targetDay is None:
            raise MaKaCError( _("Error while rescheduling timetable: not target day"))
        else:
            self._day=timezone(self._conf.getTimezone()).localize(datetime(int(params["targetDay"][0:4]),
                                                                           int(params["targetDay"][4:6]),
                                                                           int(params["targetDay"][6:8])))
        if self._ok:
            if self._hour.strip() == "" or self._minute.strip() == "":
                raise FormValuesError( _("Please write the time with the format HH:MM. For instance, 00:05 to indicate 'O hours' and '5 minutes'"))
            try:
                if int(self._hour) or int(self._hour):
                    pass
            except ValueError, e:
                raise FormValuesError( _("Please write a number to specify the time HH:MM. For instance, 00:05 to indicate 'O hours' and '5 minutes'"))

    def _process(self):
        if not self._cancel:
            if not self._ok:
                p = conferences.WPConfModifReschedule(self, self._conf, self._targetDay)
                return p.display()
            else:
                t = timedelta(hours=int(self._hour), minutes=int(self._minute))
        if self._sessionId:
            self._conf.getSessionById(self._sessionId).getSchedule().rescheduleTimes(self._action, t, self._day, self._fit)
            self._redirect("%s#%s" % (urlHandlers.UHSessionModifSchedule.getURL(self._conf.getSessionById(self._sessionId)), self._targetDay))
        else :
            self._conf.getSchedule().rescheduleTimes(self._action, t, self._day, self._fit)
            self._redirect("%s#%s" % (urlHandlers.UHConfModifSchedule.getURL(self._conf), self._targetDay))


class RHRelocate(RHConferenceModifBase):

    def _checkParams(self, params):
        RHConferenceModifBase._checkParams(self, params)
        self._entry=None
        if params.has_key("contribId"):
            self._entry = self._conf.getContributionById(params.get("contribId",""))
            self._schEntry = self._entry.getSchEntry()
        elif params.has_key("schEntryId"):
            if params.has_key("sessionId") and params.has_key("slotId"):
                self._oldSch = self._conf.getSessionById(params.get("sessionId","")).getSlotById(params.get("slotId","")).getSchedule()
            else:
                self._oldSch = self._conf.getSchedule()
            try:
                self._schEntry = self._entry = self._oldSch.getEntryById(params.get("schEntryId",""))
            except:
                raise MaKaCError( _("Cannot find target item"))
        else:
            raise MaKaCError( _("No contribution to relocate"))
        self._contribPlace=params.get("targetId","")
        self._cancel=params.has_key("CANCEL")
        self._ok=params.has_key("OK")
        self._targetDay=params.get("targetDay","")
        self._check=int(params.get("check","1"))

    def _process(self):
        if not self._cancel:
            if not self._ok:
                p=conferences.WPConfModifRelocate(self,self._conf, self._entry, self._targetDay)
                return p.display()
            else:
                if self._contribPlace.strip() != "":
                    if self._contribPlace!="conf":
                        s,ss=self._contribPlace.split(":")
                        session=self._conf.getSessionById(s)
                        if session is not None:
                            slot=session.getSlotById(ss)
                            if slot is not None:
                                self._schEntry.getSchedule().removeEntry(self._schEntry)
                                if isinstance(self._entry, conference.Contribution):
                                    self._entry.setSession(session)
                                slot.getSchedule().addEntry(self._schEntry, check=self._check)
                    else:
                        self._schEntry.getSchedule().removeEntry(self._schEntry)
                        self._conf.getSchedule().addEntry(self._schEntry, check=self._check)
        self._redirect("%s#%s"%(urlHandlers.UHConfModifSchedule.getURL(self._conf), self._targetDay))

class RHMaterialsAdd(RHSubmitMaterialBase, RHConferenceModifBase):
    _uh = urlHandlers.UHConfModifAddMaterials

    def __init__(self, req):
        RHConferenceModifBase.__init__(self, req)
        RHSubmitMaterialBase.__init__(self)

    def _checkParams(self, params):
        RHConferenceModifBase._checkParams(self, params)
        RHSubmitMaterialBase._checkParams(self, params)


class RHMaterialsShow(RHConferenceModifBase):
    _uh = urlHandlers.UHConfModifShowMaterials

    def _process( self ):
        if self._target.isClosed():
            p = conferences.WPConferenceModificationClosed( self, self._target )
            return p.display()

        p = conferences.WPConfModifExistingMaterials( self, self._target )
        return p.display()

# ============================================================================
# === Room booking related ===================================================
# ============================================================================
from MaKaC.webinterface.rh.conferenceBase import RHConferenceSite

from MaKaC.rb_room import RoomBase
from MaKaC.rb_reservation import ReservationBase, RepeatabilityEnum
from MaKaC.rb_factory import Factory
from MaKaC.rb_location import ReservationGUID, RoomGUID, Location

# 0. Base Classes

from MaKaC.webinterface.rh.roomBooking import RHRoomBookingSearch4Rooms, RHRoomBookingCloneBooking, RHRoomBookingProtected
from MaKaC.webinterface.rh.roomBooking import RHRoomBookingRoomList
from MaKaC.webinterface.rh.roomBooking import RHRoomBookingBookingList
from MaKaC.webinterface.rh.roomBooking import RHRoomBookingRoomDetails
from MaKaC.webinterface.rh.roomBooking import RHRoomBookingBookingDetails
from MaKaC.webinterface.rh.roomBooking import RHRoomBookingBookingForm
from MaKaC.webinterface.rh.roomBooking import RHRoomBookingSaveBooking

# 0. RHConfModifRoomBookingChooseEvent

class RHConferenceModifRoomBookingBase( RoomBookingDBMixin, RHConferenceModifBase, RHRoomBookingProtected):

    def _checkProtection( self ):
        self._checkSessionUser()
        RHConferenceModifBase._checkProtection(self)
        RHRoomBookingProtected._checkSessionUser(self)

class RHConfModifRoomBookingChooseEvent( RHConferenceModifRoomBookingBase, RHRoomBookingSearch4Rooms ):
    _uh = urlHandlers.UHConfModifRoomBookingChooseEvent

    def _checkParams( self, params ):
        RHConferenceModifRoomBookingBase._checkParams( self, params )

        self._forNewBooking = True

    def _process( self ):

        p = conferences.WPConfModifRoomBookingChooseEvent( self )
        return p.display()

# 1. Searching

class RHConfModifRoomBookingSearch4Rooms( RHConferenceModifRoomBookingBase, RHRoomBookingSearch4Rooms ):
    _uh = urlHandlers.UHConfModifRoomBookingSearch4Rooms

    def _setDefaultFormValues( self ):
        """
        Sets default values for HTML forms.
        Uses event/session/contribution as an example.
        """

        # No example given? Fall back to general defaults
        if self._dontAssign:
            return

        if self._conf != None and self._conf.getRoom() and self._conf.getRoom().getName():
            self._eventRoomName = self._conf.getRoom().getName()

        # Copy values from   Session
        if self._conf is not None and self._assign2Session is not None:
            confSession = self._assign2Session
            session["rbDefaultStartDT"] = confSession.getAdjustedStartDate().replace(tzinfo=None)
            session["rbDefaultEndDT"] = confSession.getAdjustedEndDate().replace(tzinfo=None)
            if confSession.getStartDate().date() != confSession.getEndDate().date():
                session["rbDefaultRepeatability"] = RepeatabilityEnum.daily
            else:
                session["rbDefaultRepeatability"] = None
            session["rbDefaultBookedForName"] = self._getUser().getFullName() + " | " + confSession.getTitle()
            session["rbDefaultReason"] = "Session '" + confSession.getTitle() + "'"
            return

        # Copy values from   Contribution
        if self._conf is not None and self._assign2Contribution is not None:
            contrib = self._assign2Contribution
            session["rbDefaultStartDT"] = contrib.getAdjustedStartDate().replace(tzinfo=None)
            session["rbDefaultEndDT"] = contrib.getAdjustedEndDate().replace(tzinfo=None)
            if contrib.getStartDate().date() != contrib.getEndDate().date():
                session["rbDefaultRepeatability"] = RepeatabilityEnum.daily
            else:
                session["rbDefaultRepeatability"] = None
            session["rbDefaultBookedForName"] = self._getUser().getFullName() + " | " + contrib.getTitle()
            session["rbDefaultReason"] = "Contribution '" + contrib.getTitle() + "'"
            return

        # Copy values from   Conference / Meeting / Lecture
        if self._conf != None:
            conf = self._conf
            session["rbDefaultStartDT"] = conf.getAdjustedStartDate().replace(tzinfo=None)
            session["rbDefaultEndDT"] = conf.getAdjustedEndDate().replace(tzinfo=None)
            if conf.getStartDate().date() != conf.getEndDate().date():
                session["rbDefaultRepeatability"] = RepeatabilityEnum.daily
            else:
                session["rbDefaultRepeatability"] = None
            if self._getUser():
                session["rbDefaultBookedForName"] = self._getUser().getFullName() + " | " + conf.getTitle()
            else:
                session["rbDefaultBookedForName"] = conf.getTitle()
            session["rbDefaultReason"] = conf.getVerboseType() + " '" + conf.getTitle() + "'"
            return

    def _checkParams( self, params ):
        locator = locators.WebLocator()
        locator.setConference( params )
        self._conf = locator.getConference()

        RHRoomBookingSearch4Rooms._checkParams( self, params )
        self._forNewBooking = True

        if params.get('sessionId'):
            self._assign2Session = self._conf.getSessionById(params['sessionId'])
            session["rbAssign2Session"] = self._assign2Session.getLocator()
        else:
            self._assign2Session = None

        if params.get('contribId'):
            self._assign2Session = None
            self._assign2Contribution = self._conf.getContributionById(params['contribId'])
            session["rbAssign2Contribution"] = self._assign2Contribution.getLocator()
        else:
            self._assign2Contribution = None
        self._dontAssign = params.get('rbDontAssign') == "True"
        session["rbDontAssign"] = self._dontAssign

        self._setDefaultFormValues()

        RHConferenceModifRoomBookingBase._checkParams( self, params )

    def _process( self ):
        self._businessLogic()

        p = conferences.WPConfModifRoomBookingSearch4Rooms( self )
        return p.display()

# 2. List of...

class RHConfModifRoomBookingRoomList( RHConferenceModifRoomBookingBase, RHRoomBookingRoomList ):
    _uh = urlHandlers.UHConfModifRoomBookingRoomList

    def _checkParams( self, params ):
        RHConferenceModifRoomBookingBase._checkParams(self, params)
        RHRoomBookingRoomList._checkParams( self, params )

    def _process( self ):
        if self._target.isClosed():
            p = conferences.WPConferenceModificationClosed( self, self._target )
            return p.display()

        self._businessLogic()

        p = conferences.WPConfModifRoomBookingRoomList( self )
        return p.display()

class RHConfModifRoomBookingList( RHConferenceModifRoomBookingBase, RHRoomBookingBookingList ):
    _uh = urlHandlers.UHConfModifRoomBookingList

    def _checkParams( self, params ):
        RHRoomBookingBookingList._checkParams(self, params)
        RHConferenceModifRoomBookingBase._checkParams(self, params)

    def _process( self ):
        if self._target.isClosed():
            p = conferences.WPConferenceModificationClosed( self, self._target )
            return p.display()

        self._resvs = self._target.getRoomBookingList()
        for r in self._resvs:
            if r.getOwner() == None:
                r.setOwner( self._conf )

        p = conferences.WPConfModifRoomBookingList( self )
        return p.display()

# 3. Details of...

class RHConfModifRoomBookingRoomDetails( RHConferenceModifRoomBookingBase, RHRoomBookingRoomDetails ):
    _uh = urlHandlers.UHConfModifRoomBookingRoomDetails

    def _checkParams( self, params ):
        RHRoomBookingRoomDetails._checkParams(self, params)
        RHConferenceModifRoomBookingBase._checkParams(self, params)

    def _process( self ):
        self._businessLogic()
        p = conferences.WPConfModifRoomBookingRoomDetails( self )
        return p.display()

class RHConfModifRoomBookingDetails( RHConferenceModifRoomBookingBase, RHRoomBookingBookingDetails ):
    _uh = urlHandlers.UHConfModifRoomBookingDetails

    def _checkParams( self, params ):
        RHRoomBookingBookingDetails._checkParams( self, params )
        RHConferenceModifRoomBookingBase._checkParams(self, params)

    def _process( self ):
        self._businessLogic()
        self._resv.setOwner( self._conf )

        p = conferences.WPConfModifRoomBookingDetails( self )
        return p.display()

# 4. New ...

class RHConfModifRoomBookingBookingForm( RHConferenceModifRoomBookingBase, RHRoomBookingBookingForm ):
    _uh = urlHandlers.UHConfModifRoomBookingBookingForm

    def _checkParams( self, params ):
        RHRoomBookingBookingForm._checkParams( self, params )
        RHConferenceModifRoomBookingBase._checkParams(self, params)

    def _process( self ):
        self._businessLogic()
        self._candResv.setOwner( self._conf )
        p = conferences.WPConfModifRoomBookingBookingForm( self )
        return p.display()

class RHConfModifRoomBookingCloneBooking(RHConferenceModifRoomBookingBase, RHRoomBookingCloneBooking):
    def _checkParams(self, params):
        RHRoomBookingCloneBooking._checkParams(self, params)
        RHConferenceModifBase._checkParams(self, params)

    def _process( self ):
        self._redirect(urlHandlers.UHConfModifRoomBookingBookingForm.getURL(self._room))

class RHConfModifRoomBookingSaveBooking( RHConferenceModifRoomBookingBase, RHRoomBookingSaveBooking ):
    _uh = urlHandlers.UHConfModifRoomBookingSaveBooking

    def _checkParams( self, params ):
        RHConferenceModifRoomBookingBase._checkParams(self, params)
        RHRoomBookingSaveBooking._checkParams( self, params )

        # Assign room to event / session / contribution?
        self._assign2Session = None
        self._assign2Contribution = None
        if session.get('rbAssign2Session'):
            locator = locators.WebLocator()
            locator.setSession(session['rbAssign2Session'])
            self._assign2Session = locator.getObject()
        if session.get("rbAssign2Contribution"):
            locator = locators.WebLocator()
            locator.setContribution(session['rbAssign2Contribution'])
            self._assign2Contribution = locator.getObject()
        self._assign2Conference = None
        if not self._assign2Session and not self._assign2Contribution:
            if self._conf and not session.get("rbDontAssign"): # True or None
                self._assign2Conference = self._conf

    def _process( self ):
        self._businessLogic()

        if self._thereAreConflicts:
            url = urlHandlers.UHConfModifRoomBookingBookingForm.getURL( self._candResv.room )
            self._redirect( url )
        elif self._confirmAdditionFirst:
            p = conferences.WPConfModifRoomBookingConfirmBooking( self )
            return p.display()
        elif self._answer == 'No':
            url = urlHandlers.UHConfModifRoomBookingBookingForm.getURL(self._candResv.room)
            self._redirect(url)
        else:
            if self._formMode == FormMode.NEW:
                # Add it to event reservations list
                guid = ReservationGUID( Location.parse( self._candResv.locationName ), self._candResv.id )
                self._conf.addRoomBookingGuid( guid )

                # Set room for event / session / contribution (always only _one_ available)
                assign2 = self._assign2Conference or self._assign2Contribution or self._assign2Session
                if assign2:
                    croom = CustomRoom()         # Boilerplate class, has only 'name' attribute
                    croom.setName( self._candResv.room.name )
                    croom.setFullName(self._candResv.room.getFullName())
                    assign2.setRoom( croom )

            # Redirect
            self._candResv.setOwner( self._conf )
            url = urlHandlers.UHConfModifRoomBookingDetails.getURL( self._candResv )
            self._candResv.setOwner( None )
            self._redirect( url )



# ============================================================================
# === Badges related =========================================================
# ============================================================================

##------------------------------------------------------------------------------------------------------------
class RHConfBadgeBase(RHConferenceModifBase):

    def _checkProtection( self ):
        if not self._target.canManageRegistration(self.getAW().getUser()):
            RHConferenceModifBase._checkProtection(self)

"""
Badge Design and Printing classes
"""
class RHConfBadgePrinting(RHConfBadgeBase):
    """ This class corresponds to the screen where templates are
        listed and can be created, edited, deleted and tried.
        It always displays the list of templates; but we can
        arrive to this page in different scenarios:
        -A template has just been created (templateId = new template id, new = True). The template
        will be stored and the temporary backgrounds stored in the session object archived.
        -A template has been edited (templateId = existing template id, new = False or not set).
        The template will be updated and the temporary backgrounds stored in it, archived.
        -A template had been deleted (deleteTemplateId = id of the template to delete)
        -We were creating / editing a template but we pressed the "Cancel" button
        (templateId = id of the template that was being created / edited, Cancel = True).
        Temporary backgrounds (in the session object or in the template object) will be deleted.
    """

    def _checkParams(self, params):
        RHConfBadgeBase._checkParams(self, params)
        self.__templateId = params.get("templateId",None)
        self.__templateData = params.get("templateData",None)
        self.__deleteTemplateId = params.get("deleteTemplateId",None)
        self.__copyTemplateId = params.get("copyTemplateId",None)
        self.__new = params.get("new","False") == "True"
        self.__cancel = params.get("cancel","False") == "True"

    def _process(self):
        if self._target.isClosed():
            return conferences.WPConferenceModificationClosed(self, self._target).display()
        else:
            if self.__templateId and self.__templateData and not self.__deleteTemplateId:

                if self.__new:
                    self._target.getBadgeTemplateManager().storeTemplate(self.__templateId, self.__templateData)
                    key = "tempBackground-%s-%s" % (self._conf.id, self.__templateId)
                    filePaths = session.get(key)
                    if filePaths:
                        cfg = Config.getInstance()
                        tempPath = cfg.getUploadedFilesSharedTempDir()
                        for filePath in filePaths:
                            self._target.getBadgeTemplateManager().getTemplateById(self.__templateId).addTempBackgroundFilePath(filePath)
                            self._tempFilesToDelete.append(os.path.join(tempPath, filePath))
                        self._target.getBadgeTemplateManager().getTemplateById(self.__templateId).archiveTempBackgrounds(self._conf)
                else:
                    self._target.getBadgeTemplateManager().storeTemplate(self.__templateId, self.__templateData)

            elif self.__deleteTemplateId:
                self._target.getBadgeTemplateManager().deleteTemplate(self.__deleteTemplateId)

            elif self.__copyTemplateId:
                self._target.getBadgeTemplateManager().copyTemplate(self.__copyTemplateId)
            elif self.__cancel:
                if self._target.getBadgeTemplateManager().hasTemplate(self.__templateId):
                    self._target.getBadgeTemplateManager().getTemplateById(self.__templateId).deleteTempBackgrounds()
                else:
                    key = "tempBackground-%s-%s" % (self._conf.id, self.__templateId)
                    session.pop(key, None)

            if self._target.getId() == "default":
                p = admins.WPBadgeTemplates(self)
                url = urlHandlers.UHBadgeTemplates.getURL()
            else:
                p = conferences.WPConfModifBadgePrinting(self, self._target)
                url = urlHandlers.UHConfModifBadgePrinting.getURL(self._target)
            if request.method == 'POST':
                self._redirect(url)
            else:
                return p.display()


class RHConfBadgeDesign(RHConfBadgeBase):
    """ This class corresponds to the screen where templates are
        designed. We can arrive to this screen from different scenarios:
         -We are creating a new template (templateId = new template id, new = True)
         -We are editing an existing template (templateId = existing template id, new = False or not set)
    """

    def _checkParams(self, params):
        RHConfBadgeBase._checkParams(self, params)
        self.__templateId = params.get("templateId",None)
        new = params.get("new",'False')
        if new == 'False':
            self.__new = False
        else:
            self.__new = True
        self.__baseTemplate = params.get("baseTemplate",'blank')


    def _process(self):
        if self._target.isClosed():
            p = conferences.WPConferenceModificationClosed( self, self._target )
        else:
            p = conferences.WPConfModifBadgeDesign(self, self._target, self.__templateId, self.__new, self.__baseTemplate)
        return p.display()

class RHConfBadgePrintingPDF(RHConfBadgeBase):
    """ This class is used to print the PDF from a badge template.
        There are 2 scenarios:
         -We are printing badges for all registrants (registrantList = 'all' or not set).
         -We are printing badges just for some registrants (registrantList = list of id's of registrants)
    """

    def _checkParams(self, params):
        """ Default values (1.5, etc...) are CERN's defaults in cm.
            These default values also appear in ConfModifBadgePDFOptions.tpl
            marginTop: top margin
            marginBottom: bottom margin
            marginLeft: left margin
            marginRight: right margin
            marginColumns: margin between columns
            marginRows: margin between rows
            keepPDFOptions: tells if we should keep the other params for the next time
                            by storing them in the database (in the conference object)
        """
        RHConfBadgeBase._checkParams(self, params)

        self.__templateId = params.get("templateId",None)

        #we retrieve the present PDF options of the conference in order to use
        #its values in case of input error
        self.__PDFOptions = self._target.getBadgeTemplateManager().getPDFOptions()

        self.__keepPDFOptions = params.get("keepPDFOptions", False)
        #in case of input error, this will be set to False

        try:
            self.__marginTop = float(params.get("marginTop",''))
        except ValueError:
            self.__marginTop = self.__PDFOptions.getTopMargin()
            self.__keepPDFOptions = False

        try:
            self.__marginBottom = float(params.get("marginBottom",''))
        except ValueError:
            self.__marginBottom = self.__PDFOptions.getBottomMargin()
            self.__keepPDFOptions = False

        try:
            self.__marginLeft = float(params.get("marginLeft",''))
        except ValueError:
            self.__marginLeft = self.__PDFOptions.getLeftMargin()
            self.__keepPDFOptions = False

        try:
            self.__marginRight = float(params.get("marginRight",''))
        except ValueError:
            self.__marginRight = self.__PDFOptions.getRightMargin()
            self.__keepPDFOptions = False

        try:
            self.__marginColumns = float(params.get("marginColumns",''))
        except ValueError:
            self.__marginColumns = self.__PDFOptions.getMarginColumns()
            self.__keepPDFOptions = False

        try:
            self.__marginRows = float(params.get("marginRows",''))
        except ValueError:
            self.__marginRows = self.__PDFOptions.getMarginRows()
            self.__keepPDFOptions = False

        self.__pagesize = params.get("pagesize",'A4')

        self.__drawDashedRectangles = params.get("drawDashedRectangles", False) is not False

        self.__registrantList = params.get("registrantList","all")
        if self.__registrantList != "all":
            self.__registrantList = self.__registrantList.split(',')


    def _process(self):
        if self._target.isClosed():
            p = conferences.WPConferenceModificationClosed( self, self._target )
            return p
        else:
            if self._conf.getRegistrantsList() == []:
                return  _("There are no registrants, so no badges to print.")
            elif self.__templateId == None:
                return  _("There is no badge template selected for this conference.")

            if self.__keepPDFOptions:
                #we store the pdf options into the conference
                self.__PDFOptions.setTopMargin(self.__marginTop)
                self.__PDFOptions.setBottomMargin(self.__marginBottom)
                self.__PDFOptions.setLeftMargin(self.__marginLeft)
                self.__PDFOptions.setRightMargin(self.__marginRight)
                self.__PDFOptions.setMarginColumns(self.__marginColumns)
                self.__PDFOptions.setMarginRows(self.__marginRows)
                self.__PDFOptions.setPagesize(self.__pagesize)
                self.__PDFOptions.setDrawDashedRectangles(self.__drawDashedRectangles)


            pdf = RegistrantsListToBadgesPDF(self._conf,
                                             self._conf.getBadgeTemplateManager().getTemplateById(self.__templateId),
                                             self.__marginTop,
                                             self.__marginBottom,
                                             self.__marginLeft,
                                             self.__marginRight,
                                             self.__marginColumns,
                                             self.__marginRows,
                                             self.__pagesize,
                                             self.__drawDashedRectangles,
                                             self.__registrantList)
            return send_file('Badges.pdf', StringIO(pdf.getPDFBin()), 'PDF')


class RHConfBadgeSaveTempBackground(RHConfBadgeBase):
    """ This class is used to save a background as a temporary file,
        before it is archived. Temporary backgrounds are archived
        after pressing the "save" button.
        The temporary background filepath can be stored in the session
        object (if we are creating a new template and it has not been stored yet)
        or in the corresponding template if we are editing a template.
    """

    def _getNewTempFile( self ):
        cfg = Config.getInstance()
        tempPath = cfg.getUploadedFilesSharedTempDir()
        tempFileName = tempfile.mkstemp( suffix="IndicoBadgeBG.tmp", dir = tempPath )[1]
        return tempFileName

    def _saveFileToTemp(self, fs):
        fileName = self._getNewTempFile()
        fs.save(fileName)
        return os.path.split(fileName)[-1]

    def _checkParams(self, params):
        RHConfBadgeBase._checkParams(self, params)
        self.__templateId = params.get("templateId",None)
        try:
            self._tempFilePath = self._saveFileToTemp(params["file"])
        except AttributeError:
            self._tempFilePath = None

    def _process(self):
        if self._target.isClosed():
            return json.dumps({'status': 'error'}, textarea=True)
        else:
            if self._tempFilePath is not None:
                if self._conf.getBadgeTemplateManager().hasTemplate(self.__templateId):
                    backgroundId = self._conf.getBadgeTemplateManager().getTemplateById(self.__templateId).addTempBackgroundFilePath(self._tempFilePath)
                else:
                    key = "tempBackground-%s-%s" % (self._conf.id, self.__templateId)
                    value = session.get(key)
                    if value is None:
                        tempFilePathList = PersistentList()
                        tempFilePathList.append(self._tempFilePath)
                        session[key] = tempFilePathList
                        backgroundId = 0
                    else:
                        value.append(self._tempFilePath)
                        backgroundId = len(value) - 1
                        session.modified = True

                return json.dumps({
                    'status': 'OK',
                    'id': backgroundId,
                    'url': str(urlHandlers.UHConfModifBadgeGetBackground.getURL(self._conf, self.__templateId, backgroundId))
                }, textarea=True)

class RHConfBadgeGetBackground(RHConfBadgeBase):
    """ Class used to obtain a background in order to display it
        on the Badge Design screen.
        The background can be obtained from the archived files
        or from the temporary files.
    """

    def _checkParams(self, params):
        RHConfBadgeBase._checkParams(self, params)
        self.__templateId = params.get("templateId",None)
        self.__backgroundId = int(params.get("backgroundId",None))
        self.__width = int(params.get("width","-1"))
        self.__height = int(params.get("height","-1"))

    def __imageBin(self, image):
        mimetype = image.getFileType() or 'application/octet-stream'
        return send_file(image.getFileName(), image.getFilePath(), mimetype)

    def __fileBin(self, filePath):
        return send_file('tempBackground', filePath, 'application/octet-stream')

    def _process(self):
        if self._target.isClosed():
            p = conferences.WPConferenceModificationClosed( self, self._target )
            return p
        else:
            cfg = Config.getInstance()
            tempPath = cfg.getUploadedFilesSharedTempDir()
            if self._conf.getBadgeTemplateManager().hasTemplate(self.__templateId):
                isArchived, image = self._conf.getBadgeTemplateManager().getTemplateById(self.__templateId).getBackground(self.__backgroundId)
                if image is not None:
                    if isArchived:
                        return self.__imageBin(image)
                    else:
                        image = os.path.join(tempPath,image)
                        return self.__fileBin(image)

            else:
                key = "tempBackground-%s-%s" % (self._conf.id, self.__templateId)
                filePath = os.path.join(tempPath, session[key][int(self.__backgroundId)])
                return self.__fileBin(filePath)


# ============================================================================
# === Posters related ========================================================
# ============================================================================

##------------------------------------------------------------------------------------------------------------
"""
Poster Design and Printing classes
"""
class RHConfPosterPrinting(RHConferenceModifBase):
    """ This class corresponds to the screen where templates are
        listed and can be created, edited, deleted and tried.
        It always displays the list of templates; but we can
        arrive to this page in different scenarios:
        -A template has just been created (templateId = new template id, new = True). The template
        will be stored and the temporary backgrounds stored in the session object archived.
        -A template has been edited (templateId = existing template id, new = False or not set).
        The template will be updated and the temporary backgrounds stored in it, archived.
        -A template had been deleted (deleteTemplateId = id of the template to delete)
        -We were creating / editing a template but we pressed the "Cancel" button
        (templateId = id of the template that was being created / edited, Cancel = True).
        Temporary backgrounds (in the session object or in the template object) will be deleted.
    """

    def _checkParams(self, params):
        RHConferenceModifBase._checkParams(self, params)
        self.__templateId = params.get("templateId",None)
        self.__templateData = params.get("templateData",None)
        self.__deleteTemplateId = params.get("deleteTemplateId",None)
        self.__copyTemplateId = params.get("copyTemplateId",None)
        self.__bgPosition = params.get("bgPosition",None)
        self.__new = params.get("new","False") == "True"
        self.__cancel = params.get("cancel","False") == "True"


    def _process(self):
        if self._target.isClosed():
            return conferences.WPConferenceModificationClosed(self, self._target).display()
        else:
            if self.__templateId and self.__templateData and not self.__deleteTemplateId:
                if self.__new:
                # template is new
                    self._target.getPosterTemplateManager().storeTemplate(self.__templateId, self.__templateData)
                    key = "tempBackground-%s-%s" % (self._conf.id, self.__templateId)
                    filePaths = session.get(key)
                    if filePaths:
                        for filePath in filePaths:
                            self._target.getPosterTemplateManager().getTemplateById(self.__templateId).addTempBackgroundFilePath(filePath[0],filePath[1])
                        self._target.getPosterTemplateManager().getTemplateById(self.__templateId).archiveTempBackgrounds(self._conf)
                else:
                # template already exists
                    self._target.getPosterTemplateManager().storeTemplate(self.__templateId, self.__templateData)
            elif self.__deleteTemplateId:
                self._target.getPosterTemplateManager().deleteTemplate(self.__deleteTemplateId)
            elif self.__copyTemplateId:
                self._target.getPosterTemplateManager().copyTemplate(self.__copyTemplateId)
            elif self.__cancel:
                if self._target.getPosterTemplateManager().hasTemplate(self.__templateId):
                    self._target.getPosterTemplateManager().getTemplateById(self.__templateId).deleteTempBackgrounds()
                else:
                    fkey = "tempBackground-%s-%s" % (self._conf.id, self.__templateId)
                    session.pop(fkey, None)

            if self._target.getId() == "default":
                p = admins.WPPosterTemplates(self)
                url = urlHandlers.UHPosterTemplates.getURL()
            else:
                p = conferences.WPConfModifPosterPrinting(self, self._target)
                url = urlHandlers.UHConfModifPosterPrinting.getURL(self._target)
            if request.method == 'POST':
                self._redirect(url)
            else:
                return p.display()


class RHConfPosterDesign(RHConferenceModifBase):
    """ This class corresponds to the screen where templates are
        designed. We can arrive to this screen from different scenarios:
         -We are creating a new template (templateId = new template id, new = True)
         -We are editing an existing template (templateId = existing template id, new = False or not set)
    """

    def _checkParams(self, params):
        RHConferenceModifBase._checkParams(self, params)
        self.__templateId = params.get("templateId",None)
        new = params.get("new",'False')
        if new == 'False':
            self.__new = False
        else:
            self.__new = True
        self.__baseTemplate = params.get("baseTemplate",'blank')

    def _process(self):
        if self._target.isClosed():
            p = conferences.WPConferenceModificationClosed( self, self._target )
        else:
            if (self._target.getId() == "default"):
                p = admins.WPPosterTemplateDesign(self, self._target, self.__templateId, self.__new)
            else:
                if self.__new == True and self.__baseTemplate != 'blank':
                    dconf = conference.CategoryManager().getDefaultConference()
                    templMan = self._target.getPosterTemplateManager()
                    newId = self.__templateId
                    dconf.getPosterTemplateManager().getTemplateById(self.__baseTemplate).clone(templMan, newId)
                    url = urlHandlers.UHConfModifPosterPrinting().getURL(self._target)
                    self._redirect(url)
                    return
                else:
                    p = conferences.WPConfModifPosterDesign(self, self._target, self.__templateId, self.__new, self.__baseTemplate)
        return p.display()

class RHConfPosterPrintingPDF(RHConferenceModifBase):
    """
        This class is used to print the PDF from a poster template.
    """
    def _checkParams(self, params):
        RHConferenceModifBase._checkParams(self, params)
        self.__templateId = params.get("templateId",None)
        if self.__templateId == None:
            raise FormValuesError(_("Poster not selected"))
        if self.__templateId.find('global') != -1:
            self.__templateId = self.__templateId.replace('global','')
            self.__template = conference.CategoryManager().getDefaultConference().getPosterTemplateManager().getTemplateById(self.__templateId)
        else:
            self.__template = self._conf.getPosterTemplateManager().getTemplateById(self.__templateId)
        try:
            self.__marginH = int(params.get("marginH",'2'))
        except ValueError:
            self.__marginH = 2
        try:
            self.__marginV = int(params.get("marginV",'2'))
        except ValueError:
            self.__marginV = 2
        self.__pagesize = params.get("pagesize",'A4')


    def _process(self):
        if self._target.isClosed():
            p = conferences.WPConferenceModificationClosed( self, self._target )
            return p
        else:
            pdf = LectureToPosterPDF(self._conf,
                                             self.__template,
                                             self.__marginH,
                                             self.__marginV,
                                             self.__pagesize)

            return send_file('Poster.pdf', StringIO(pdf.getPDFBin()), 'PDF')


class RHConfPosterSaveTempBackground(RHConferenceModifBase):
    """ This class is used to save a background as a temporary file,
        before it is archived. Temporary backgrounds are archived
        after pressing the "save" button.
        The temporary background filepath can be stored in the session
        object (if we are creating a new template and it has not been stored yet)
        or in the corresponding template if we are editing a template.
    """

    def _getNewTempFile( self ):
        cfg = Config.getInstance()
        tempPath = cfg.getUploadedFilesSharedTempDir()
        tempFileName = tempfile.mkstemp( suffix="IndicoPosterBG.tmp", dir = tempPath )[1]
        return tempFileName

    def _saveFileToTemp(self, fs):
        fileName = self._getNewTempFile()
        fs.save(fileName)
        return os.path.split(fileName)[-1]

    def _checkParams(self, params):
        RHConferenceModifBase._checkParams(self, params)
        self.__templateId = params.get("templateId",None)

        self._bgPosition = params.get("bgPosition",None)

        try:
            self._tempFilePath = self._saveFileToTemp(params["file"])
        except AttributeError:
            self._tempFilePath = None

    def _process(self):
        if self._target.isClosed():
            return json.dumps({'status': 'error'}, textarea=True)
        else:
            if self._tempFilePath is not None:
                if self._conf.getPosterTemplateManager().hasTemplate(self.__templateId):
                # Save
                    backgroundId = self._conf.getPosterTemplateManager().getTemplateById(self.__templateId).addTempBackgroundFilePath(self._tempFilePath,self._bgPosition)
                else:
                # New
                    key = "tempBackground-%s-%s" % (self._conf.id, self.__templateId)
                    value = session.get(key)
                    if value is None:
                    # First background
                        tempFilePathList = PersistentList()
                        tempFilePathList.append((self._tempFilePath,self._bgPosition))
                        session[key] = tempFilePathList
                        backgroundId = 0
                    else:
                    # We have more
                        value.append((self._tempFilePath, self._bgPosition))
                        backgroundId = len(value) - 1
                        session.modified = True

                return json.dumps({
                    'status': 'OK',
                    'id': backgroundId,
                    'url': str(urlHandlers.UHConfModifPosterGetBackground.getURL(self._conf, self.__templateId, backgroundId)),
                    'pos': self._bgPosition
                }, textarea=True)


class RHConfPosterGetBackground(RHConferenceModifBase):
    """ Class used to obtain a background in order to display it
        on the Poster Design screen.
        The background can be obtained from the archived files
        or from the temporary files.
    """

    def _checkParams(self, params):
        RHConferenceModifBase._checkParams(self, params)
        self.__templateId = params.get("templateId",None)
        self.__backgroundId = int(params.get("backgroundId",None))
        self.__width = int(params.get("width","-1"))
        self.__height = int(params.get("height","-1"))

    def __imageBin(self, image):
        mimetype = image.getFileType() or 'application/octet-stream'
        return send_file(image.getFileName(), image.getFilePath(), mimetype)

    def __fileBin(self, filePath):
        return send_file('tempBackground', filePath, mimetype='application/octet-stream')

    def _process(self):

        if self._target.isClosed():
            p = conferences.WPConferenceModificationClosed( self, self._target )
            return p
        else:
            cfg = Config.getInstance()
            tempPath = cfg.getUploadedFilesSharedTempDir()

            if self._conf.getPosterTemplateManager().hasTemplate(self.__templateId):

                isArchived, image = self._conf.getPosterTemplateManager().getTemplateById(self.__templateId).getBackground(self.__backgroundId)

                if image is not None:
                    if isArchived:
                        return self.__imageBin(image)
                    else:
                        image = os.path.join(tempPath,image)
                        return self.__fileBin(image)

            else:
                key = "tempBackground-%s-%s" % (self._conf.id, self.__templateId)
                filePath = os.path.join(tempPath, session[key][int(self.__backgroundId)][0])
                return self.__fileBin(filePath)


class RHConfOffline(RHConferenceModifBase):

    def _checkProtection(self):
        RHConferenceModifBase._checkProtection(self)

    def _process(self):
        if not Config.getInstance().getOfflineStore():
            raise MaKaCError(_("This feature is not enabled"))
        return conferences.WPConfOffline(self, self._conf).display()<|MERGE_RESOLUTION|>--- conflicted
+++ resolved
@@ -3267,20 +3267,9 @@
     def _process(self):
         if not self._contribs:
             return "No contribution selected"
-<<<<<<< HEAD
         p=ContribPacker(self._conf)
-        path=p.pack(self._contribs,["paper","slides"], ZIPFileHandler())
+        path=p.pack(self._contribs, ZIPFileHandler())
         return send_file('material.zip', path, 'ZIP', inline=False)
-=======
-        p = ContribPacker(self._conf)
-        path = p.pack(self._contribs, ZIPFileHandler())
-        filename = "material.zip"
-        cfg = Config.getInstance()
-        mimetype = cfg.getFileTypeMimeType("ZIP")
-        self._req.content_type = """%s""" % (mimetype)
-        self._req.headers_out["Content-Disposition"] = """inline; filename="%s\"""" % filename
-        self._req.sendfile(path)
->>>>>>> 126f23f7
 
 
 class RHProceedings(RHConferenceModifBase):
