# -*- coding: utf-8 -*-
##
##
## This file is part of CDS Indico.
## Copyright (C) 2002, 2003, 2004, 2005, 2006, 2007 CERN.
##
## CDS Indico is free software; you can redistribute it and/or
## modify it under the terms of the GNU General Public License as
## published by the Free Software Foundation; either version 2 of the
## License, or (at your option) any later version.
##
## CDS Indico is distributed in the hope that it will be useful, but
## WITHOUT ANY WARRANTY; without even the implied warranty of
## MERCHANTABILITY or FITNESS FOR A PARTICULAR PURPOSE.  See the GNU
## General Public License for more details.
##
## You should have received a copy of the GNU General Public License
## along with CDS Indico; if not, write to the Free Software Foundation, Inc.,
## 59 Temple Place, Suite 330, Boston, MA 02111-1307, USA.

from copy import copy
from datetime import timedelta, datetime
import MaKaC.webinterface.rh.base as base
import MaKaC.webinterface.locators as locators
import MaKaC.webinterface.webFactoryRegistry as webFactoryRegistry
import MaKaC.webinterface.urlHandlers as urlHandlers
import MaKaC.webinterface.pages.tasks as tasks
import MaKaC.webinterface.pages.category as category
from MaKaC.errors import MaKaCError
from MaKaC.common.Configuration import Config
from MaKaC.webinterface.rh.categoryDisplay import RHCategDisplayBase
import MaKaC.user as user
from MaKaC.task import TaskStatus
from MaKaC.task import TaskComment
from MaKaC.conference import ContributionParticipation
from MaKaC.i18n import _
from indico.util.i18n import i18nformat

class RHTaskModifBase(RHCategDisplayBase):

    def _checkProtection( self ):
        if self._getUser() == None:
            self._checkSessionUser()
        else:
            RHCategDisplayBase._checkProtection(self)

class RHTaskList( RHCategDisplayBase ):
    _uh = urlHandlers.UHTaskList

    def _process( self ):
        params = self._getRequestParams()
        order = params.get("order","1")
        p = tasks.WPTaskList( self, self._target,"", order)
        return p.display()


#---------------------------------------------------------------

class RHTaskListAction( RHCategDisplayBase ):
    _uh = urlHandlers.UHTaskListAction

    def _process( self ):
        params = self._getRequestParams()

        if params.get("actionPerformed",None) is None :
            p = tasks.WPTaskList( self, self._target)
            return p.display()
        if params["actionPerformed"] == _("New task") :
            url = urlHandlers.UHTaskNew.getURL(self._target)
            url.addParam("clear","true")
            self._redirect(url)
            return
        if params["actionPerformed"] == _("Apply filter") :
            filter = params.get("filter","")
            p = tasks.WPTaskList( self, self._target, filter)
            return p.display()

        p = tasks.WPTaskList( self, self._target)
        return p.display()

#--------------------------------------------------------------------------

class RHTaskNew( RHTaskModifBase ):
    _uh = urlHandlers.UHTaskNew


    def _checkParams( self, params):
        RHTaskModifBase._checkParams(self,params)
        if params.get("clear",None) is not None :
            self._removeDefinedList("responsible")
            self._removePreservedParams()
            del params["clear"]

    def _process( self ):
        preservedParams = self._getPreservedParams()
        params = self._getRequestParams()
        params.update(preservedParams)
        params["createdBy"] = self._getUser().getFullName()
        params["creatorId"] = self._getUser().getId()

        params = copy(params)

        params["responsibleOptions"] = self._getResponsibleOptions()
        params["responsibleDefined"] = self._getDefinedList("responsible",False)

        p = tasks.WPTaskNew( self, self._target, params)
        return p.display()

    def _getPreservedParams(self):
        params = self._websession.getVar("preservedParams")
        if params is None :
            return {}
        return params

    def _getResponsibleOptions(self):
        html = []
        for t in self._target.getTaskList() :
            index = 0
            for resp in t.getResponsibleList() :
                text = """<option value="%s-%s">%s</option>"""%(t.getId(),index,resp.getFullName())
                html.append(text)
        return """
                """.join(html)

    def _getDefinedList(self, typeName, submission):
        lis = self._websession.getVar("%sList"%typeName)
        if lis is None :
            return ""

        html = []
        counter = 0
        for person in lis :
            subm = ""
            if submission and person[1] :
<<<<<<< HEAD
                subm = i18nformat("""<td> _("submiter")</td>""")
                
=======
                subm = _("""<td> _("submiter")</td>""")

>>>>>>> 587d6941
            text = """
                <tr>
                    <td width="5%%"><input type="checkbox" name="%ss" value="%s"></td>
                    <td width="100%%">&nbsp;%s</td>
                    %s
                </tr>"""%(typeName,counter,person[0].getFullName(),subm)
            html.append(text)
            counter = counter + 1
        return """
            """.join(html)

    def _removeDefinedList(self, typeName):
        self._websession.setVar("%sList"%typeName,None)

    def _removePreservedParams(self):
        self._websession.setVar("preservedParams",None)

    def _personInDefinedList(self, typeName, person):
        lis = self._websession.getVar("%sList"%typeName)
        if lis is None :
            return False
        for p in lis :
            if person.getFullName()+" "+person.getEmail() == p[0].getFullName()+" "+p[0].getEmail() :
                return True
        return False

#---------------------------------------------------------------

class RHTaskNewAdd( RHTaskModifBase ):
    _uh = urlHandlers.UHTaskNewAdd


    def _process( self ):
        params = self._getRequestParams()

        #raise  "%s"%params
        if params.get("performedAction","") == "Add as responsible" :
            self._preserveParams()
            url = urlHandlers.UHTaskNewPersonAdd.getURL(self._target)
            url.addParam("orgin","added")
            url.addParam("typeName","responsible")
            self._redirect(url)
            return
        if params.get("performedAction","") == "New responsible" :
            self._preserveParams()
            url = urlHandlers.UHTaskNewResponsibleNew.getURL(self._target)
            url.addParam("eventType",params.get("eventType","conference"))
            self._redirect(url)
            return
        if params.get("performedAction","") == "Search responsible" :
            self._preserveParams()
            url = urlHandlers.UHTaskNewResponsibleSearch.getURL(self._target)
            url.addParam("eventType",params.get("eventType","conference"))
            self._redirect(url)
            return
        if params.get("performedAction","") == "Remove responsibles" :
            self._removePersons(params, "responsible")

            self._redirect(urlHandlers.UHTaskNew.getURL(self._target))
            return
        if params.has_key("cancel") :
            self._removePreservedParams()
            self._removeDefinedList("responsible")
        if params.get("performedAction","") == _("ok") :
            task = self._target.newTask(self._getUser())
            task.setTitle(params.get("title",""))
            task.setDescription(params.get("taskDescription",""))
            #adding responsible persons
            responsibleList = self._getDefinedList("responsible")
            for responsible in responsibleList :
                task.addResponsible(responsible[0])

            self._removePreservedParams()
            self._removeDefinedList("responsible")

        self._redirect(urlHandlers.UHTaskList.getURL(self._target))


    def _preserveParams(self):
        preservedParams = self._getRequestParams().copy()
        self._websession.setVar("preservedParams",preservedParams)

    def _removePersons(self, params, typeName):

        persons = self._normaliseListParam(params.get("%ss"%typeName,[]))
        definedList = self._getDefinedList(typeName)
        personsToRemove = []
        for p in persons :
            if int(p) < len(definedList) or int(p) >= 0 :
                personsToRemove.append(definedList[int(p)])
        for person in personsToRemove :
            definedList.remove(person)
        self._setDefinedList(definedList,typeName)

    def _removePreservedParams(self):
        self._websession.setVar("preservedParams",None)

    def _removeDefinedList(self, typeName):
        self._websession.setVar("%sList"%typeName,None)

    def _getDefinedList(self, typeName):
        definedList = self._websession.getVar("%sList"%typeName)
        if definedList is None :
            return []
        return definedList

    def _setDefinedList(self, definedList, typeName):
        self._websession.setVar("%sList"%typeName,definedList)

#--------------------------------------------------------------------------

class RHTaskNewResponsibleSearch( RHTaskModifBase ):
    _uh = urlHandlers.UHTaskNewResponsibleSearch

    def _checkParams( self, params):
        RHTaskModifBase._checkParams(self,params)

    def _process( self ):
        params = self._getRequestParams()

        params["newButtonAction"] = str(urlHandlers.UHTaskNewResponsibleNew.getURL())
        addURL = urlHandlers.UHTaskNewPersonAdd.getURL()
        addURL.addParam("orgin","selected")
        addURL.addParam("typeName","responsible")
        params["addURL"] = addURL
        p = tasks.WPTaskNewResponsibleSelect( self, self._target)
        return p.display(**params)

#-------------------------------------------------------------------------------------

class RHTaskNewPersonAdd( RHTaskModifBase ):
    _uh = urlHandlers.UHTaskNewPersonAdd

    def _checkParams( self, params):
        RHTaskModifBase._checkParams(self,params)
        self._typeName = params.get("typeName",None)
        if self._typeName  is None :
            raise MaKaCError( _("Type name of the person to add is not set."))

    def _process( self ):
        params = self._getRequestParams()
        self._errorList = []

        #raise "%s"%params
        definedList = self._getDefinedList(self._typeName)
        if definedList is None :
            definedList = []

        if params.get("orgin","") == "new" :
            #raise "new"
            if params.get("ok",None) is None :
                raise MaKaCError("not ok")
                self._redirect(urlHandlers.UHTaskNew.getURL(self._target))
                return
            else:
                person = ContributionParticipation()
                person.setFirstName(params["name"])
                person.setFamilyName(params["surName"])
                person.setEmail(params["email"])
                person.setAffiliation(params["affiliation"])
                person.setAddress(params["address"])
                person.setPhone(params["phone"])
                person.setTitle(params["title"])
                person.setFax(params["fax"])
                if not self._alreadyDefined(person, definedList) :
                    definedList.append([person,params.has_key("submissionControl")])
                else :
                    self._errorList.append( _("%s has been already defined as %s of this contribution")%(person.getFullName(),self._typeName))

        elif params.get("orgin","") == "selected" :
            selectedList = self._normaliseListParam(self._getRequestParams().get("selectedPrincipals",[]))
            for s in selectedList :
                if s[0:8] == "*author*" :
                    auths = self._conf.getAuthorIndex()
                    selected = auths.getById(s[9:])[0]
                else :
                    ph = user.PrincipalHolder()
                    selected = ph.getById(s)
                if isinstance(selected, user.Avatar) :
                    person = ContributionParticipation()
                    person.setDataFromAvatar(selected)
                    if not self._alreadyDefined(person, definedList) :
                        definedList.append([person,params.has_key("submissionControl")])
                    else :
                        self._errorList.append( _("%s has been already defined as %s of this contribution")%(person.getFullName(),self._typeName))

                elif isinstance(selected, user.Group) :
                    for member in selected.getMemberList() :
                        person = ContributionParticipation()
                        person.setDataFromAvatar(member)
                        if not self._alreadyDefined(person, definedList) :
                            definedList.append([person,params.has_key("submissionControl")])
                        else :
                            self._errorList.append( _("%s has been already defined as %s of this contribution")%(presenter.getFullName(),self._typeName))
                else :
                    person = ContributionParticipation()
                    person.setTitle(selected.getTitle())
                    person.setFirstName(selected.getFirstName())
                    person.setFamilyName(selected.getFamilyName())
                    person.setEmail(selected.getEmail())
                    person.setAddress(selected.getAddress())
                    person.setAffiliation(selected.getAffiliation())
                    person.setPhone(selected.getPhone())
                    person.setFax(selected.getFax())
                    if not self._alreadyDefined(person, definedList) :
                        definedList.append([person,params.has_key("submissionControl")])
                    else :
                        self._errorList.append( _("%s has been already defined as %s of this contribution")%(person.getFullName(),self._typeName))

        elif params.get("orgin","") == "added" :
            preservedParams = self._getPreservedParams()
            chosen = preservedParams.get("%sChosen"%self._typeName,None)
            if chosen is None or chosen == "" :
                self._redirect(urlHandlers.UHConfModScheduleNewContrib.getURL(self._target))
                return
            index = chosen.find("-")
            taskId = chosen[0:index]
            resId = chosen[index+1:len(chosen)]
            taskObject = self._target.getTask(taskId)
            chosenPerson = taskObject.getResponsibleList()[int(resId)]
            if chosenPerson is None :
                self._redirect(urlHandlers.UHConfModScheduleNewContrib.getURL(self._target))
                return
            person = ContributionParticipation()
            person.setTitle(chosenPerson.getTitle())
            person.setFirstName(chosenPerson.getFirstName())
            person.setFamilyName(chosenPerson.getFamilyName())
            person.setEmail(chosenPerson.getEmail())
            person.setAddress(chosenPerson.getAddress())
            person.setAffiliation(chosenPerson.getAffiliation())
            person.setPhone(chosenPerson.getPhone())
            person.setFax(chosenPerson.getFax())
            if not self._alreadyDefined(person, definedList) :
                definedList.append([person,params.has_key("submissionControl")])
            else :
                self._errorList.append( _("%s has been already defined as %s of this contribution")%(person.getFullName(),self._typeName))
        else :
            self._redirect(urlHandlers.UHConfModifSchedule.getURL(self._target))
            return
        preservedParams = self._getPreservedParams()
        preservedParams["errorMsg"] = self._errorList
        self._preserveParams(preservedParams)
        self._websession.setVar("%sList"%self._typeName,definedList)

        self._redirect(urlHandlers.UHTaskNew.getURL(self._target))


    def _getDefinedList(self, typeName):
        definedList = self._websession.getVar("%sList"%typeName)
        if definedList is None :
            return []
        return definedList

    def _alreadyDefined(self, person, definedList):
        if person is None :
            return True
        if definedList is None :
            return False
        fullName = person.getFullName()
        for p in definedList :
            if p[0].getFullName() == fullName :
                return True
        return False

    def _getPreservedParams(self):
        params = self._websession.getVar("preservedParams")
        if params is None :
            return {}
        return params

    def _preserveParams(self, params):
        self._websession.setVar("preservedParams",params)
    def _removePreservedParams(self):
        self._websession.setVar("preservedParams",None)


#-------------------------------------------------------------------------------------

class RHTaskNewResponsibleNew( RHTaskModifBase ):
    _uh = urlHandlers.UHTaskNewResponsibleNew

    def _checkParams( self, params):
        RHTaskModifBase._checkParams(self,params)

    def _process( self ):
        p = tasks.WPTaskNewResponsibleNew( self, self._target)
        return p.display()


#--------------------------------------------------------------------------

class RHTaskDetails( RHCategDisplayBase ):
    _uh = urlHandlers.UHTaskDetails

    def _process( self ):
        params = self._getRequestParams()
        if params.get("taskId",None) is None :
            raise MaKaCError( _("Task id is not set - cannot display task details"))
        user = self._getUser()
        task = self._target.getTask(params["taskId"])
        emails = []
        for r in task.getResponsibleList() :
            emails.append(r.getEmail())
        if user is None :
            params["editRights"] = "False"
        elif self._target.canUserModify(user) :
            params["editRights"] = "True"
        elif user in task.getResponsibleList() or user.getEmail() in emails :
            params["editRights"] = "True"
        else :
            params["editRights"] = "False"

        p = tasks.WPTaskDetails( self, task, params)
        return p.display()


class RHTaskDetailsAction( RHCategDisplayBase ):
    _uh = urlHandlers.UHTaskDetailsAction

    def _process( self ):
        params = self._getRequestParams()

        #raise "%s"%params
        if params.get("taskId",None) is None :
            raise MaKaCError( _("Task id is not set - cannot preform task details action"))
        elif isinstance(params.get("taskId"),list):
            params["taskId"]=params.get("taskId")[0]
        task = self._target.getTask(params["taskId"])
        if params.get("performedAction",None ) is None :
            p = tasks.WPTaskDetails( self, task, params)
            return p.display()
        if params.get("performedAction","") == _("Show comments list") :
            params["showComments"] = "true"
        if params.get("performedAction","") == _("Hide comments list") :
            del params["showComments"]

        if params.get("performedAction","") == _("Show status history") :
            params["showStatus"] = "true"
        if params.get("performedAction","") == _("Hide status history") :
            del params["showStatus"]

        if params.get("performedAction","") == _("Change status") :
            status = TaskStatus(params["changedStatus"],self._getUser())
            task.changeStatus(status)
            params["showStatus"] = "true"

        if params.get("performedAction","") == "Add as responsible" :
            resId = params.get("responsibleChosen",None)
            if resId is not None :
                index = resId.find("-")
                taskId = resId[0:index]
                resId = resId[index+1:]
                responsible = self._target.getTask(taskId).getResponsibleList()[int(resId)]
                task.addResponsible(responsible)

        if params.get("performedAction","") == "Remove responsibles" :
            toRemove = self._normaliseListParam(params.get("responsibles",[]))
            if len(toRemove) > 0 :
                lis = []
                for i in toRemove :
                    lis.append(task.getResponsibleList()[int(i)])
                for r in lis :
                    task.removeResponsible(r)
        if params.get("performedAction","") == "New responsible" :
            url = urlHandlers.UHTaskDetailsResponsibleSearch.getURL(task)
            url.addParam("taskId",params["taskId"])
            self._redirect(url)
            return

        if params.get("performedAction","") == "New comment" :
            url = urlHandlers.UHTaskCommentNew.getURL(task)
            url.addParam("taskId",params["taskId"])
            self._redirect(url)
            return


        p = tasks.WPTaskDetails( self, task, params)
        return p.display()

#--------------------------------------------------------------------------

class RHTaskDetailsResponsibleSearch( RHCategDisplayBase ):
    _uh = urlHandlers.UHTaskDetailsResponsibleSearch

    def _checkParams( self, params):
        RHCategDisplayBase._checkParams(self,params)

    def _process( self ):
        params = self._getRequestParams()

        params["newButtonAction"] = str(urlHandlers.UHTaskDetailsResponsibleNew.getURL())
        addURL = urlHandlers.UHTaskDetailsPersonAdd.getURL()
        addURL.addParam("orgin","selected")
        addURL.addParam("typeName","responsible")
        #addURL.addParam("taskId",params["taskId"])
        params["addURL"] = addURL

        p = tasks.WPTaskDetailsResponsibleSelect( self, self._target)
        return p.display(**params)

#-------------------------------------------------------------------------------------

class RHTaskDetailsPersonAdd( RHTaskModifBase ):
    _uh = urlHandlers.UHTaskDetailsPersonAdd

    def _checkParams( self, params):
        RHTaskModifBase._checkParams(self,params)
        self._typeName = params.get("typeName",None)
        if self._typeName  is None :
            raise MaKaCError( _("Type name of the person to add is not set."))

    def _process( self ):
        params = self._getRequestParams()
        self._errorList = []

        #raise "%s"%params
        taskId = params["taskId"]

        taskObject = self._target.getTask(taskId)
        if params.get("orgin","") == "new" :
            if params.get("ok",None) is None :
                raise MaKaCError("not ok")
                url = urlHandlers.UHTaskDetails.getURL(self._target)
                url.addParam("taskId",params["taskId"])
                self._redirect(url)
                return
            else :
                person = ContributionParticipation()
                person.setFirstName(params["name"])
                person.setFamilyName(params["surName"])
                person.setEmail(params["email"])
                person.setAffiliation(params["affiliation"])
                person.setAddress(params["address"])
                person.setPhone(params["phone"])
                person.setTitle(params["title"])
                person.setFax(params["fax"])
                if not self._alreadyDefined(person, taskObject.getResponsibleList()) :
                    taskObject.addResponsible(person)
                else :
                    self._errorList.append("%s has been already defined as %s of this task"%(person.getFullName(),self._typeName))

        elif params.get("orgin","") == "selected" :
            selectedList = self._normaliseListParam(self._getRequestParams().get("selectedPrincipals",[]))
            for s in selectedList :
                if s[0:8] == "*author*" :
                    auths = self._conf.getAuthorIndex()
                    selected = auths.getById(s[9:])[0]
                else :
                    ph = user.PrincipalHolder()
                    selected = ph.getById(s)
                if isinstance(selected, user.Avatar) :
                    person = ContributionParticipation()
                    person.setDataFromAvatar(selected)
                    if not self._alreadyDefined(person, taskObject.getResponsibleList()) :
                        taskObject.addResponsible(person)
                    else :
                        self._errorList.append("%s has been already defined as %s of this task"%(person.getFullName(),self._typeName))

                elif isinstance(selected, user.Group) :
                    for member in selected.getMemberList() :
                        person = ContributionParticipation()
                        person.setDataFromAvatar(member)
                        if not self._alreadyDefined(person, taskObject.getResponsibleList()) :
                            taskObject.addResponsible(person)
                        else :
                            self._errorList.append("%s has been already defined as %s of this task"%(person.getFullName(),self._typeName))

                else :
                    person = ContributionParticipation()
                    person.setTitle(selected.getTitle())
                    person.setFirstName(selected.getFirstName())
                    person.setFamilyName(selected.getFamilyName())
                    person.setEmail(selected.getEmail())
                    person.setAddress(selected.getAddress())
                    person.setAffiliation(selected.getAffiliation())
                    person.setPhone(selected.getPhone())
                    person.setFax(selected.getFax())
                    if not self._alreadyDefined(person, taskObject.getResponsibleList()) :
                        taskObject.addResponsible(person)
                    else :
                        self._errorList.append("%s has been already defined as %s of this task"%(person.getFullName(),self._typeName))
            else :
                url = urlHandlers.UHTaskDetails.getURL(self._target)
                url.addParam("taskId",params["taskId"])
                self._redirect(url)
                return

        url = urlHandlers.UHTaskDetails.getURL(self._target)
        url.addParam("taskId",params["taskId"])
        self._redirect(url)

    def _alreadyDefined(self, person, definedList):
        if person is None :
            return True
        if definedList is None :
            return False
        fullName = person.getFullName()
        for p in definedList :
            if p.getFullName() == fullName :
                return True
        return False

#-------------------------------------------------------------------------------------

class RHTaskDetailsResponsibleNew( RHTaskModifBase ):
    _uh = urlHandlers.UHTaskNewResponsibleNew

    def _checkParams( self, params):
        RHTaskModifBase._checkParams(self,params)

    def _process( self ):
        params = self._getRequestParams()
        p = tasks.WPTaskDetailsResponsibleNew( self, self._target, params)
        return p.display()


#--------------------------------------------------------------------------

class RHTaskCommentNew( RHTaskModifBase ):
    _uh = urlHandlers.UHTaskCommentNew

    def _process( self ):
        params = self._getRequestParams()
        if params.get("taskId",None) is None :
            raise MaKaCError( _("Task id is not set - cannot add a comment"))

        params["commentedBy"] = self._getUser().getFullName()

        p = tasks.WPTaskCommentNew( self, self._target, params)
        return p.display()


class RHTaskCommentNewAction( RHTaskModifBase ):
    _uh = urlHandlers.UHTaskCommentNewAction

    def _process( self ):
        params = self._getRequestParams()
        if params.get("taskId",None) is None :
            raise MaKaCError( _("Task id is not set - cannot add a comment"))

        task = self._target.getTask(params["taskId"])
        if params.get("performedAction","") == "ok" :
            task.addComment(self._getUser(),params["commentText"])

        url = urlHandlers.UHTaskDetails().getURL(task)
        url.addParam("showComments", "true")
        self._redirect(url)

<|MERGE_RESOLUTION|>--- conflicted
+++ resolved
@@ -132,13 +132,8 @@
         for person in lis :
             subm = ""
             if submission and person[1] :
-<<<<<<< HEAD
                 subm = i18nformat("""<td> _("submiter")</td>""")
                 
-=======
-                subm = _("""<td> _("submiter")</td>""")
-
->>>>>>> 587d6941
             text = """
                 <tr>
                     <td width="5%%"><input type="checkbox" name="%ss" value="%s"></td>
