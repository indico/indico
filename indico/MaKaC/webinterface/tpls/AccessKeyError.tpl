<table align="center" width="100%">
    <tr>
        <td align="center">
        <font size="+2">${ msg }<br> ${ _("This " + type + " is protected with an access key.")}</font>
    </td>
    </tr>
<<<<<<< HEAD
    % if self_._rh._target.getConference().getId() == "45433":
    <tr><td align="center" style="font-weight: bold; color:5FA5D4">${ _("This site is temporarily password protected during the duration of the LHC workshop but will be re-opened immediately after the workshop.")}</td></tr>
    % endif
=======
>>>>>>> 53cd8a87
    <tr>
        <td align="center">
        <form action=${ url } method="POST">
        %if loginURL:
            <a class="loginHighlighted" style="padding:4px 17px" href="${ loginURL}"><strong style="color: white;">Login</strong></a>&nbsp;${ _("or enter the access key here:")}
        %else:
            ${ _("Please enter it here:")}
        % endif
        <input name="accessKey" type="password">
        <input type="submit" class="btn" value="${ _("go")}">
        </form>
        </td>
    </tr>
</table><|MERGE_RESOLUTION|>--- conflicted
+++ resolved
@@ -4,12 +4,6 @@
         <font size="+2">${ msg }<br> ${ _("This " + type + " is protected with an access key.")}</font>
     </td>
     </tr>
-<<<<<<< HEAD
-    % if self_._rh._target.getConference().getId() == "45433":
-    <tr><td align="center" style="font-weight: bold; color:5FA5D4">${ _("This site is temporarily password protected during the duration of the LHC workshop but will be re-opened immediately after the workshop.")}</td></tr>
-    % endif
-=======
->>>>>>> 53cd8a87
     <tr>
         <td align="center">
         <form action=${ url } method="POST">
