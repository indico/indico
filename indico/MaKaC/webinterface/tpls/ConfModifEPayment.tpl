
<br>
<table width="90%" align="left" border="0">
    <tr>
        <td class="dataCaptionTD"><span class="dataCaptionFormat"> <%= _("Current status")%></span></td>
<<<<<<< HEAD
        <td bgcolor="white" width="100%" class="blacktext" colspan="2">
            <form action="<%= setStatusURL %>" method="POST">
                <input name="changeTo" type="hidden" value="<%= changeTo %>">
                <b><%= status %></b>
                <small><input type="submit" value="<%= changeStatus %>"></small>
=======
        <td bgcolor="white" width="100%%" class="blacktext" colspan="2">
            <form action="%(setStatusURL)s" method="POST">
                <input name="changeTo" type="hidden" value="%(changeTo)s">
                <b>%(status)s</b>
                <small><input type="submit" value="%(changeStatus)s"></small>
>>>>>>> cb0e60f5
            </form>
        </td>
    </tr>
    <tr>
        <td class="dataCaptionTD"><span class="dataCaptionFormat"> <%= _("detail of Payment")%></span></td>
        <td bgcolor="white" width="100%" class="blacktext">
           <TEXTAREA ROWS="6" COLS="60" disabled="true" ><%= detailPayment %></TEXTAREA>
        </td>
        <td valign="bottom" rowspan="3">
        <form action="<%= dataModificationURL %>" method="POST">
			<input type="submit" value="<%= _("modify")%>" <%= disabled %>>
		</form>
		</td>
    </tr>
<%
from MaKaC.common import HelperMaKaCInfo
minfo = HelperMaKaCInfo.getMaKaCInfoInstance()
al = minfo.getAdminList()
if al.isAdmin( self._rh._getUser() ):
%>
    <tr>
        <td class="dataCaptionTD"><span class="dataCaptionFormat"><%= _("Mandatory Conditions")%></span></td>
        <td bgcolor="white" width="100%" class="blacktext">
           <%= _("This conditions are:")%> <b><%= conditionsEnabled %></b>
           <br/>
           <TEXTAREA ROWS="6" COLS="60" disabled="true" ><%= conditionsPayment %></TEXTAREA>
           <br/>
        </td>
        <td></td>
    </tr>
<%end%>
    <tr>
<<<<<<< HEAD
        <td class="dataCaptionTD"><span class="dataCaptionFormat">Conditions</span></td>
        <td bgcolor="white" width="100%" class="blacktext">
           <TEXTAREA ROWS="6" COLS="60" disabled="true" ><%= specificConditionsPayment %></TEXTAREA>
=======
        <td class="dataCaptionTD"><span class="dataCaptionFormat"><%= _("Conditions")%></span></td>
        <td bgcolor="white" width="100%%" class="blacktext">
           <TEXTAREA ROWS="6" COLS="60" disabled="true" >%(specificConditionsPayment)s</TEXTAREA>
>>>>>>> cb0e60f5
           <br/>
        </td>
        <td></td>
    </tr>
    <tr>
        <td class="dataCaptionTD"><span class="dataCaptionFormat"><%= _("Payment Summary Email Message")%></span></td>
        <td bgcolor="white" width="100%%" class="blacktext">
           <textarea rows="6" cols="60" disabled="disabled">%(receiptMsgPayment)s</textarea>
           <br/>
        </td>
        <td></td>
    </tr>
    <tr>
        <td class="dataCaptionTD"><span class="dataCaptionFormat"><%= _("Success Email Message")%></span></td>
        <td bgcolor="white" width="100%%" class="blacktext">
           <textarea rows="6" cols="60" disabled="disabled">%(successMsgPayment)s</textarea>
           <br/>
        </td>
        <td></td>
    </tr>
	<tr>
        <td colspan="3" class="horizontalLine">&nbsp;</td>
    </tr>
    <tr>
        <td class="dataCaptionTD">
          <span class="dataCaptionFormat"> <%= _("Mod of Payments")%></span>
          <br>
          <br>
          <img src=<%= enablePic %> alt="<%= _("Click to disable")%>"> <small> <%= _("Enabled section")%></small>
          <br>
          <img src=<%= disablePic %> alt="<%= _("Click to enable")%>"> <small> <%= _("Disabled section")%></small>
        </td>
        <td bgcolor="white" width="100%" class="blacktext" style="padding-left:20px">
            <form action="" method="POST">
            <%= sections %>
        </td>
		</form>
    </tr>
	<tr>
        <td colspan="3" class="horizontalLine">&nbsp;</td>
    </tr>
</table>
<br>
<|MERGE_RESOLUTION|>--- conflicted
+++ resolved
@@ -3,19 +3,11 @@
 <table width="90%" align="left" border="0">
     <tr>
         <td class="dataCaptionTD"><span class="dataCaptionFormat"> <%= _("Current status")%></span></td>
-<<<<<<< HEAD
         <td bgcolor="white" width="100%" class="blacktext" colspan="2">
             <form action="<%= setStatusURL %>" method="POST">
                 <input name="changeTo" type="hidden" value="<%= changeTo %>">
                 <b><%= status %></b>
                 <small><input type="submit" value="<%= changeStatus %>"></small>
-=======
-        <td bgcolor="white" width="100%%" class="blacktext" colspan="2">
-            <form action="%(setStatusURL)s" method="POST">
-                <input name="changeTo" type="hidden" value="%(changeTo)s">
-                <b>%(status)s</b>
-                <small><input type="submit" value="%(changeStatus)s"></small>
->>>>>>> cb0e60f5
             </form>
         </td>
     </tr>
@@ -48,15 +40,9 @@
     </tr>
 <%end%>
     <tr>
-<<<<<<< HEAD
         <td class="dataCaptionTD"><span class="dataCaptionFormat">Conditions</span></td>
         <td bgcolor="white" width="100%" class="blacktext">
            <TEXTAREA ROWS="6" COLS="60" disabled="true" ><%= specificConditionsPayment %></TEXTAREA>
-=======
-        <td class="dataCaptionTD"><span class="dataCaptionFormat"><%= _("Conditions")%></span></td>
-        <td bgcolor="white" width="100%%" class="blacktext">
-           <TEXTAREA ROWS="6" COLS="60" disabled="true" >%(specificConditionsPayment)s</TEXTAREA>
->>>>>>> cb0e60f5
            <br/>
         </td>
         <td></td>
