<<<<<<< HEAD
<script type="text/javascript">
    isOver = false
    function handleMouseOverResv( id ) {
	    if ( isOver ) return
	    isOver = true
	    resvTR = document.getElementById( id )
	    resvTR.bgColor = '#f0f0f0'
    }
    function handleMouseOutResv( id ) {
        isOver = false
        resvTR = document.getElementById( id )
        resvTR.bgColor = ''
    }
</script>

<table width="80%" class="filesTab">
=======
<table width="80%%" class="filesTab">
>>>>>>> 2aa6a69f
<tr>
<td>
	<table>
		<tr>
			<td class="groupTitle">
				 <%= _("Existing bookings")%>
			</td>
		</tr>
		<tr>
			<td style="white-space: nowrap;">
				<table class="resvTable">
					<tr>
					  <td class="dataCaptionFormat"><%= _("Photo")%></td>
					  <td class="dataCaptionFormat"><%= _("Room")%></td>
					  <td class="dataCaptionFormat"><%= _("Reason")%> /<br /><%= _("For whom")%></td>
	                  <td class="dataCaptionFormat">
	                    <%= _("Next")%> / <%= _("Period")%>
	                    <% inlineContextHelp( _("First line shows date of the <b>next repetition</b>.<br /><br /> Next lines show booking period, or just booking date for non-repeating bookings.") ) %>
	                  </td>
					  <td class="dataCaptionFormat"><%= _("Hours")%></td>
					  <td class="dataCaptionFormat"><%= _("Actions")%></td>
					</tr>
					<tr>
						<td class="titleCellTD" colspan="10" style="height: 0px">&nbsp;</td>
					</tr>
					<%     includeTpl( 'RoomBookingListItem', unrolledReservations = reservations, withPhoto = True ) %>
					<tr>
						<td class="titleCellTD" colspan="10" style="height: 0px">&nbsp;</td>
					</tr>
				</table>
				&nbsp;
			</td>
		</tr>
	</table>
	<br />
	<br />
</td>
</tr>
</table><|MERGE_RESOLUTION|>--- conflicted
+++ resolved
@@ -1,23 +1,4 @@
-<<<<<<< HEAD
-<script type="text/javascript">
-    isOver = false
-    function handleMouseOverResv( id ) {
-	    if ( isOver ) return
-	    isOver = true
-	    resvTR = document.getElementById( id )
-	    resvTR.bgColor = '#f0f0f0'
-    }
-    function handleMouseOutResv( id ) {
-        isOver = false
-        resvTR = document.getElementById( id )
-        resvTR.bgColor = ''
-    }
-</script>
-
 <table width="80%" class="filesTab">
-=======
-<table width="80%%" class="filesTab">
->>>>>>> 2aa6a69f
 <tr>
 <td>
 	<table>
