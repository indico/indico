--- conflicted
+++ resolved
@@ -19,13 +19,8 @@
         <tr>
             <td nowrap class="titleCellTD"><span class="titleCellFormat"> ${ _("Duration")}</span></td>
             <td bgcolor="white" width="100%">
-<<<<<<< HEAD
-                <input type="text" size="2" name="durationHours" value="${ durationHours }">:
-                <input type="text" size="2" name="durationMinutes" value="${ durationMinutes }">
-=======
-                <input type="text" size="2" name="durationHours" id="durationHours" value="<%= durationHours %>">:
-                <input type="text" size="2" name="durationMinutes" id="durationMinutes" value="<%= durationMinutes %>">
->>>>>>> f42ec62e
+                <input type="text" size="2" name="durationHours" id="durationHours" value="${ durationHours }">:
+                <input type="text" size="2" name="durationMinutes" id="durationMinutes" value="${ durationMinutes }">
             </td>
         </tr>
         ${ presenter }
@@ -34,13 +29,8 @@
             <td colspan="2" style="border-top:1px solid #777777;" valign="bottom" align="center">
                 <table align="center">
                     <tr>
-<<<<<<< HEAD
-                        <td><input type="submit" class="btn" value="${ _("ok")}" name="ok"></td>
+                        <td><input type="submit" class="btn" value="${ _("ok")}" name="ok" id="okBtn"></td>
                         <td><input type="submit" class="btn" value="${ _("cancel")}" name="cancel"></td>
-=======
-                        <td><input type="submit" class="btn" id="okBtn" value="<%= _("ok")%>" name="ok"></td>
-                        <td><input type="submit" class="btn" value="<%= _("cancel")%>" name="cancel"></td>
->>>>>>> f42ec62e
                     </tr>
                 </table>
             </td>
