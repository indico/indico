{% macro menu_entry(entry) -%}
    {% set event_locked = entry.event_new.is_locked %}
    <div class="menu-entry {%- if entry.is_root and entry.children %} with-children{% endif %}"
         data-position="{{ entry.position }}"
         data-position-url="{{ url_for('.menu_entry_position', entry) }}"
         data-entry-id="{{ entry.id }}">
        <div class="i-label {{ 'drag-handle' if not event_locked }}
            {%- if entry.type.name == 'separator' %} disabled
            {%- elif entry.type.name in ('user_link', 'page') %} highlight{% endif -%}
            {%- if not entry.is_enabled %} striped{% endif %}">
            <i class="entry-{{ entry.type.name }}"></i>
            <span class="title">
                {% if config.DEBUG %}<span class="position">{{ entry.position + 1}}</span>{% endif %}
                {{ entry.localized_title }}
            </span>
<<<<<<< HEAD
            <span class="right actions hide-if-locked">
=======
            <span class="actions hide-if-locked">
>>>>>>> f2bc0548
                {% if entry.type.name == 'page' %}
                    <a class="{% if not entry.page.is_default %}not-{% endif %}default" href="#"
                       data-href="{{ url_for('.menu_entry_toggle_default', entry) }}"
                       data-method="POST"
                       title="{% trans %}Toggle default event homepage{% endtrans %}"
                    ></a>
                {% endif %}
                <a class="{% if not entry.is_enabled %}not-{% endif %}enabled" href="#"
                   data-href="{{ url_for('.menu_entry_toggle_enabled', entry) }}"
                   data-method="POST"
                ></a>
                {% if not entry.is_separator %}
                    <a href="#" data-href="{{ url_for('.menu_entry_edit', entry) }}" class="edit-entry"></a>
                {% endif %}
                {% if entry.type.name in ('user_link', 'page', 'separator') %}
                    <a href="#" class="delete-entry"
                         data-method="DELETE"
                         data-href="{{ url_for('.menu_delete_entry', entry) }}"
                         data-title="{% trans%}Remove the menu entry?{% endtrans %}"
                         data-confirm="
                            {%- if not entry.is_separator -%}
                                {%- trans name='&quot;%s&quot;'|format(entry.localized_title) -%}
                                    Are you sure you want to remove {{ name }}?
                                {%- endtrans -%}
                            {% else %}
                                {%- trans %}Are you sure you want to remove this spacer?{% endtrans -%}
                            {% endif %}">
                    </a>
                {% endif %}
            </span>
        </div>
        {% if entry.is_root and entry.children %}
            {{ menu_entries(entry.children, connect_menu=entry.type.name in ('user_link', 'page')) }}
        {% elif entry.type.name in ('user_link', 'page') %}
            {{ menu_entries([], connect_menu=true) }}
        {% endif %}
    </div>
{%- endmacro %}

{% macro menu_entries(entries, connect_menu=False) -%}
    {# empty class as the :empty pseudo selector fails if there are white spaces, \t or \n between the <ul> tags #}
    <ul class="menu-entries {%- if connect_menu %} connect-menu{% endif %}{% if not entries %} empty {% endif %}"
        data-empty-text="{% trans %}Drop here to create a nested entry.{% endtrans %}">
        {%- for entry in entries if not entry.is_orphaned %}
            <li {% if entry.type.name in ('user_link', 'page') -%}
                    class="{% if entry.is_root -%}
                        allow-nested {%- if not entry.children %} nestable{% endif -%}
                    {%- else -%}
                        nestable
                    {%- endif -%}"
                {%- endif %}>
                {{- menu_entry(entry) -}}
            </li>
        {% endfor -%}
    </ul>
{%- endmacro %}


{% macro menu_entry_display(entry, root_entry=true, active_entry_id=none) %}
    {%- if entry.is_separator -%}
        <li class="spacer"></li>
    {%- else -%}
        {% set menu_class = 'menuConfTitle' if root_entry else 'menuConfMiddleCell' %}
        <li class="{{ menu_class }}
            {%- if entry.id == active_entry_id %} selected menuConfSelected
                    {%- if not root_entry %} sublink{% endif -%}
            {%- endif %}">
            <a href="{{ entry.url }}" {%- if entry.new_tab %} target="_blank"{% endif %}>{{ entry.localized_title }}</a>
            {%- if root_entry and entry.children -%}
                <ul class="inner">
                    {%- for child in entry.children if child.is_visible -%}
                        {{ menu_entry_display(child, root_entry=False, active_entry_id=active_entry_id) }}
                    {%- endfor -%}
                </ul>
            {%- endif -%}
    {%- endif -%}
{% endmacro %}<|MERGE_RESOLUTION|>--- conflicted
+++ resolved
@@ -13,11 +13,7 @@
                 {% if config.DEBUG %}<span class="position">{{ entry.position + 1}}</span>{% endif %}
                 {{ entry.localized_title }}
             </span>
-<<<<<<< HEAD
-            <span class="right actions hide-if-locked">
-=======
             <span class="actions hide-if-locked">
->>>>>>> f2bc0548
                 {% if entry.type.name == 'page' %}
                     <a class="{% if not entry.page.is_default %}not-{% endif %}default" href="#"
                        data-href="{{ url_for('.menu_entry_toggle_default', entry) }}"
