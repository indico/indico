// This file is part of Indico.
// Copyright (C) 2002 - 2021 CERN
//
// Indico is free software; you can redistribute it and/or
// modify it under the terms of the MIT License; see the
// LICENSE file for more details.
/* global ajaxDialog:false */

import anonymousTeamURL from 'indico-url:event_editing.api_anonymous_team';
import enableEditingURL from 'indico-url:event_editing.api_editing_enabled';
import selfAssignURL from 'indico-url:event_editing.api_self_assign_enabled';
import enableSubmissionURL from 'indico-url:event_editing.api_submission_enabled';
import contactEditingTeamURL from 'indico-url:event_editing.contact_team';
import dashboardURL from 'indico-url:event_editing.dashboard';
import manageEditableTypeListURL from 'indico-url:event_editing.manage_editable_type_list';
import manageFileTypesURL from 'indico-url:event_editing.manage_file_types';
import manageReviewConditionsURL from 'indico-url:event_editing.manage_review_conditions';

import React, {useState} from 'react';
import {useParams, Link} from 'react-router-dom';
import {Checkbox, Loader} from 'semantic-ui-react';

import {ManagementPageSubTitle, ManagementPageBackButton} from 'indico/react/components';
import {useTogglableValue} from 'indico/react/hooks';
import {Translate} from 'indico/react/i18n';
import {useNumericParam} from 'indico/react/util/routing';

import {EditableTypeTitles, GetNextEditableTitles} from '../../models';
import Section from '../Section';

import NextEditable from './NextEditable';
import TeamManager from './TeamManager';

import './EditableTypeDashboard.module.scss';

export default function EditableTypeDashboard() {
  const eventId = useNumericParam('event_id');
  const {type} = useParams();
  const [editorManagerVisible, setEditorManagerVisible] = useState(false);
  const [selfAssignModalVisible, setSelfAssignModalVisible] = useState(false);

  const [
    selfAssignEnabled,
    toggleSelfAssign,
    selfAssignLoading,
    selfAssignSaving,
  ] = useTogglableValue(selfAssignURL({event_id: eventId, type}));

  const [
    anonymousTeamEnabled,
    toggleAnonymousTeam,
    anonymousTeamLoading,
    anonymousTeamSaving,
  ] = useTogglableValue(anonymousTeamURL({confId: eventId, type}));

  const [submissionEnabled, toggleSubmission, submissionLoading] = useTogglableValue(
    enableSubmissionURL({event_id: eventId, type})
  );

  const [editingEnabled, toggleEditing, editingLoading] = useTogglableValue(
    enableEditingURL({event_id: eventId, type})
  );

  const contactEditingTeam = () => {
    ajaxDialog({
      url: contactEditingTeamURL({event_id: eventId, type}),
      title: Translate.string('Send emails to the editing team'),
    });
  };

  const editorAssignmentDescription = {
    paper: Translate.string('Assign an editor to papers'),
    poster: Translate.string('Assign an editor to posters'),
    slides: Translate.string('Assign an editor to slides'),
  }[type];

  return (
    <>
      <ManagementPageSubTitle title={EditableTypeTitles[type]} />
<<<<<<< HEAD
      <ManagementPageBackButton url={dashboardURL({event_id: eventId})} />
      {selfAssignLoading || submissionLoading || editingLoading ? (
=======
      <ManagementPageBackButton url={dashboardURL({confId: eventId})} />
      {selfAssignLoading || anonymousTeamLoading || submissionLoading || editingLoading ? (
>>>>>>> 5bd3d3ad
        <Loader active />
      ) : (
        <>
          <div className="action-box">
            <Section
              icon="file"
              label={
                submissionEnabled
                  ? Translate.string('Submission is open')
                  : Translate.string('Submission is not open')
              }
              description={Translate.string('Toggle whether users can submit new editables')}
            >
              <a className="i-button highlight" onClick={toggleSubmission}>
                {submissionEnabled ? Translate.string('Close now') : Translate.string('Start now')}
              </a>
            </Section>
            <Section
              icon="edit"
              label={
                editingEnabled
                  ? Translate.string('Editing is open')
                  : Translate.string('Editing is not open')
              }
              description={Translate.string('Toggle whether editors can review submissions')}
            >
              <a className="i-button highlight" onClick={toggleEditing}>
                {editingEnabled ? Translate.string('Close now') : Translate.string('Start now')}
              </a>
            </Section>
          </div>
          <div className="action-box">
            <Section
              icon="file"
              label={Translate.string('File types')}
              description={Translate.string('Configure file types')}
            >
              <Link
                className="i-button icon-settings"
                to={manageFileTypesURL({event_id: eventId, type})}
              >
                <Translate>Configure</Translate>
              </Link>
            </Section>
            <Section
              icon="equalizer"
              label={Translate.string('Ready for review conditions')}
              description={Translate.string('Configure conditions for reviewing')}
            >
              <Link
                className="i-button icon-settings"
                to={manageReviewConditionsURL({event_id: eventId, type})}
              >
                <Translate>Configure</Translate>
              </Link>
            </Section>
            <Section
              icon="users"
              label={Translate.string('Editing team')}
              description={Translate.string('Configure editing team')}
            >
              <Checkbox
                styleName="toolbar-checkbox"
                toggle
                checked={anonymousTeamEnabled}
                onClick={!anonymousTeamSaving ? toggleAnonymousTeam : null}
                label={Translate.string('Keep editing team members anonymous')}
              />
              <a className="i-button icon-mail" onClick={contactEditingTeam}>
                <Translate>Contact</Translate>
              </a>
              <a className="i-button icon-users" onClick={() => setEditorManagerVisible(true)}>
                <Translate>Manage team</Translate>
              </a>
              {editorManagerVisible && (
                <TeamManager editableType={type} onClose={() => setEditorManagerVisible(false)} />
              )}
            </Section>
            <Section
              icon="copy1"
              label={Translate.string('Editor assignment')}
              description={editorAssignmentDescription}
            >
              <Checkbox
                styleName="toolbar-checkbox"
                toggle
                checked={selfAssignEnabled}
                onClick={!selfAssignSaving ? toggleSelfAssign : null}
                label={Translate.string('Allow editors to self-assign editables')}
              />
              <Link
                className="i-button icon-settings"
                to={manageEditableTypeListURL({event_id: eventId, type})}
              >
                <Translate>List</Translate>
              </Link>
              <a
                className="i-button icon-arrow-right-sparse"
                onClick={() => setSelfAssignModalVisible(true)}
              >
                {GetNextEditableTitles[type]}
              </a>
              {selfAssignModalVisible && (
                <NextEditable
                  eventId={eventId}
                  editableType={type}
                  onClose={() => setSelfAssignModalVisible(false)}
                  management
                />
              )}
            </Section>
          </div>
        </>
      )}
    </>
  );
}<|MERGE_RESOLUTION|>--- conflicted
+++ resolved
@@ -51,7 +51,7 @@
     toggleAnonymousTeam,
     anonymousTeamLoading,
     anonymousTeamSaving,
-  ] = useTogglableValue(anonymousTeamURL({confId: eventId, type}));
+  ] = useTogglableValue(anonymousTeamURL({event_id: eventId, type}));
 
   const [submissionEnabled, toggleSubmission, submissionLoading] = useTogglableValue(
     enableSubmissionURL({event_id: eventId, type})
@@ -77,13 +77,8 @@
   return (
     <>
       <ManagementPageSubTitle title={EditableTypeTitles[type]} />
-<<<<<<< HEAD
       <ManagementPageBackButton url={dashboardURL({event_id: eventId})} />
-      {selfAssignLoading || submissionLoading || editingLoading ? (
-=======
-      <ManagementPageBackButton url={dashboardURL({confId: eventId})} />
       {selfAssignLoading || anonymousTeamLoading || submissionLoading || editingLoading ? (
->>>>>>> 5bd3d3ad
         <Loader active />
       ) : (
         <>
