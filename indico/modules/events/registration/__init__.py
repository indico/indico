# This file is part of Indico.
# Copyright (C) 2002 - 2021 CERN
#
# Indico is free software; you can redistribute it and/or
# modify it under the terms of the MIT License; see the
# LICENSE file for more details.

from flask import flash, render_template, session

from indico.core import signals
from indico.core.db import db
from indico.core.logger import Logger
from indico.core.permissions import ManagementPermission
from indico.modules.events import Event
from indico.modules.events.features.base import EventFeature
from indico.modules.events.layout.util import MenuEntryData
from indico.modules.events.models.events import EventType
from indico.modules.events.registration.logging import connect_log_signals
from indico.modules.events.registration.settings import RegistrationSettingsProxy
from indico.util.i18n import _, ngettext
from indico.web.flask.templating import template_hook
from indico.web.flask.util import url_for
from indico.web.menu import SideMenuItem


logger = Logger.get('events.registration')
connect_log_signals()

registration_settings = RegistrationSettingsProxy('registrations', {
    # Whether to merge display forms on the participant list
    'merge_registration_forms': True,
    # Columns to show on the participant list when the registration forms are merged
    'participant_list_columns': ['first_name', 'last_name', 'affiliation'],
    # Order of the forms to show on the participant list
    'participant_list_forms': [],
    # Columns to show for each form on the participant list
    'participant_list_form_columns': {}
})


@signals.menu.items.connect_via('event-management-sidemenu')
def _extend_event_management_menu(sender, event, **kwargs):
    registration_section = 'organization' if event.type == 'conference' else 'advanced'
    if not event.can_manage(session.user, 'registration'):
        return
    if event.type != 'conference':
        yield SideMenuItem('participants', _("Participants"), url_for('event_participation.manage', event),
                           section='organization')
    if event.has_feature('registration'):
        yield SideMenuItem('registration', _('Registration'), url_for('event_registration.manage_regform_list', event),
                           section=registration_section)


@template_hook('conference-home-info')
def _inject_regform_announcement(event, **kwargs):
    from indico.modules.events.registration.util import get_event_regforms, get_registrations_with_tickets
    if event.has_feature('registration'):
        all_regforms = get_event_regforms(event, session.user)
        user_registrations = sum(regform[1] for regform in all_regforms)
        open_and_registered_regforms = [regform[0] for regform in all_regforms if regform[0].is_open or regform[1]]
        if open_and_registered_regforms:
            return render_template('events/registration/display/conference_home.html',
                                   regforms=open_and_registered_regforms, event=event,
                                   user_registrations=user_registrations,
                                   registrations_with_tickets=get_registrations_with_tickets(session.user, event))


@template_hook('event-header')
def _inject_event_header(event, **kwargs):
    from indico.modules.events.registration.util import get_event_regforms_registrations
    if event.has_feature('registration'):
        displayed_regforms, user_registrations = get_event_regforms_registrations(event, session.user,
                                                                                  include_scheduled=False)
        # A participant could appear more than once in the list in case he register to multiple registration form.
        # This is deemed very unlikely in the case of meetings and lectures and thus not worth the extra complexity.
        return render_template('events/registration/display/event_header.html', event=event,
                               regforms=displayed_regforms, user_registrations=user_registrations)


@signals.event.sidemenu.connect
def _extend_event_menu(sender, **kwargs):
    from indico.modules.events.registration.models.forms import RegistrationForm
    from indico.modules.events.registration.models.registrations import Registration

    def _visible_registration(event):
        if not event.has_feature('registration'):
            return False
        if any(form.is_scheduled for form in event.registration_forms):
            return True
        if not session.user:
            return False
        return (Registration.query.with_parent(event)
                .join(Registration.registration_form)
                .filter(Registration.user == session.user,
                        ~RegistrationForm.is_deleted)
                .has_rows())

    def _visible_participant_list(event):
        return event.has_feature('registration')

    yield MenuEntryData(_('Registration'), 'registration', 'event_registration.display_regform_list', position=10,
                        visible=_visible_registration, hide_if_restricted=False)
    yield MenuEntryData(_('Participant List'), 'participants', 'event_registration.participant_list', position=11,
                        visible=_visible_participant_list, static_site=True)


@signals.users.registered.connect
@signals.users.email_added.connect
def _associate_registrations(user, **kwargs):
    from indico.modules.events.registration.models.registrations import Registration
    reg_alias = db.aliased(Registration)
    subquery = db.session.query(reg_alias).filter(reg_alias.user_id == user.id,
                                                  reg_alias.registration_form_id == Registration.registration_form_id,
                                                  ~reg_alias.is_deleted)
    registrations = (Registration.query
                     .filter(Registration.user_id.is_(None),
                             Registration.email.in_(user.all_emails),
                             ~subquery.exists(),
                             ~Registration.is_deleted)
                     .order_by(Registration.submitted_dt.desc())
                     .all())
    if not registrations:
        return
    done = set()
    for registration in registrations:
        if registration.registration_form_id in done:
            continue
        logger.info('Associating %s with %s', registration, user)
        registration.user = user
        done.add(registration.registration_form_id)
    db.session.flush()
    num = len(done)
    flash(ngettext("A registration has been linked to your account.",
                   "{n} registrations have been linked to your account.", num).format(n=num), 'info')


@signals.event_management.management_url.connect
def _get_event_management_url(event, **kwargs):
    if event.can_manage(session.user, permission='registration'):
        return url_for('event_registration.manage_regform_list', event)


@signals.get_placeholders.connect_via('registration-invitation-email')
def _get_invitation_placeholders(sender, invitation, **kwargs):
    from indico.modules.events.registration.placeholders.invitations import (FirstNamePlaceholder,
                                                                             InvitationLinkPlaceholder,
                                                                             LastNamePlaceholder)
    yield FirstNamePlaceholder
    yield LastNamePlaceholder
    yield InvitationLinkPlaceholder


@signals.get_placeholders.connect_via('registration-email')
def _get_registration_placeholders(sender, regform, registration, **kwargs):
<<<<<<< HEAD
    from indico.modules.events.registration.placeholders.registrations import (EventLinkPlaceholder,
                                                                               EventTitlePlaceholder, FieldPlaceholder,
                                                                               FirstNamePlaceholder, IDPlaceholder,
                                                                               LastNamePlaceholder, LinkPlaceholder)
=======
    from indico.modules.events.registration.placeholders.registrations import (IDPlaceholder, LastNamePlaceholder,
                                                                               FirstNamePlaceholder, LinkPlaceholder,
                                                                               EventTitlePlaceholder,
                                                                               EventLinkPlaceholder, FieldPlaceholder,
                                                                               RejectionReasonPlaceholder)
>>>>>>> 7d53af9f
    yield FirstNamePlaceholder
    yield LastNamePlaceholder
    yield EventTitlePlaceholder
    yield EventLinkPlaceholder
    yield IDPlaceholder
    yield LinkPlaceholder
    yield RejectionReasonPlaceholder
    yield FieldPlaceholder


@signals.event.get_feature_definitions.connect
def _get_feature_definitions(sender, **kwargs):
    return RegistrationFeature


@signals.acl.get_management_permissions.connect_via(Event)
def _get_management_permissions(sender, **kwargs):
    return RegistrationPermission


@signals.event_management.get_cloners.connect
def _get_registration_cloners(sender, **kwargs):
    from indico.modules.events.registration.clone import RegistrationCloner, RegistrationFormCloner
    yield RegistrationFormCloner
    yield RegistrationCloner


class RegistrationFeature(EventFeature):
    name = 'registration'
    friendly_name = _('Registration')
    description = _('Gives event managers the opportunity to handle registrations within the event.')

    @classmethod
    def is_default_for_event(cls, event):
        return event.type_ == EventType.conference


class RegistrationPermission(ManagementPermission):
    name = 'registration'
    friendly_name = _('Registration')
    description = _('Grants management access to the registration form.')
    user_selectable = True<|MERGE_RESOLUTION|>--- conflicted
+++ resolved
@@ -152,18 +152,11 @@
 
 @signals.get_placeholders.connect_via('registration-email')
 def _get_registration_placeholders(sender, regform, registration, **kwargs):
-<<<<<<< HEAD
     from indico.modules.events.registration.placeholders.registrations import (EventLinkPlaceholder,
                                                                                EventTitlePlaceholder, FieldPlaceholder,
                                                                                FirstNamePlaceholder, IDPlaceholder,
-                                                                               LastNamePlaceholder, LinkPlaceholder)
-=======
-    from indico.modules.events.registration.placeholders.registrations import (IDPlaceholder, LastNamePlaceholder,
-                                                                               FirstNamePlaceholder, LinkPlaceholder,
-                                                                               EventTitlePlaceholder,
-                                                                               EventLinkPlaceholder, FieldPlaceholder,
+                                                                               LastNamePlaceholder, LinkPlaceholder,
                                                                                RejectionReasonPlaceholder)
->>>>>>> 7d53af9f
     yield FirstNamePlaceholder
     yield LastNamePlaceholder
     yield EventTitlePlaceholder
