# This file is part of Indico.
# Copyright (C) 2002 - 2021 CERN
#
# Indico is free software; you can redistribute it and/or
# modify it under the terms of the MIT License; see the
# LICENSE file for more details.

from flask import session

from indico.core import signals
from indico.core.notifications import make_email, send_email
from indico.modules.events.registration.models.registrations import RegistrationState
from indico.util.placeholders import replace_placeholders
from indico.util.signals import values_from_signal
from indico.web.flask.templating import get_template_module


def notify_invitation(invitation, email_subject, email_body, from_address):
    """Send a notification about a new registration invitation."""
    email_body = replace_placeholders('registration-invitation-email', email_body, invitation=invitation)
    email_subject = replace_placeholders('registration-invitation-email', email_subject, invitation=invitation)
    template = get_template_module('emails/custom.html', subject=email_subject, body=email_body)
    email = make_email(invitation.email, from_address=from_address, template=template, html=True)
    user = session.user if session else None
    send_email(email, invitation.registration_form.event, 'Registration', user)


def _notify_registration(registration, template, to_managers=False, attach_rejection_reason=False):
    from indico.modules.events.registration.util import get_ticket_attachments
    attachments = None
    regform = registration.registration_form
    tickets_handled = values_from_signal(signals.event.is_ticketing_handled.send(regform), single_value=True)
    if (not to_managers and
            regform.tickets_enabled and
            regform.ticket_on_email and
            not any(tickets_handled) and
            registration.state == RegistrationState.complete):
        attachments = get_ticket_attachments(registration)

<<<<<<< HEAD
    template = get_template_module(f'events/registration/emails/{template}', registration=registration)
=======
    template = get_template_module('events/registration/emails/{}'.format(template),
                                   registration=registration, attach_rejection_reason=attach_rejection_reason)
>>>>>>> 7d53af9f
    to_list = registration.email if not to_managers else registration.registration_form.manager_notification_recipients
    from_address = registration.registration_form.sender_address if not to_managers else None
    mail = make_email(to_list=to_list, template=template, html=True, from_address=from_address, attachments=attachments)
    user = session.user if session else None
    send_email(mail, event=registration.registration_form.event, module='Registration', user=user,
               log_metadata={'registration_id': registration.id})


def notify_registration_creation(registration, notify_user=True):
    if notify_user:
        _notify_registration(registration, 'registration_creation_to_registrant.html')
    if registration.registration_form.manager_notifications_enabled:
        _notify_registration(registration, 'registration_creation_to_managers.html', to_managers=True)


def notify_registration_modification(registration, notify_user=True):
    if notify_user:
        _notify_registration(registration, 'registration_modification_to_registrant.html')
    if registration.registration_form.manager_notifications_enabled:
        _notify_registration(registration, 'registration_modification_to_managers.html', to_managers=True)


def notify_registration_state_update(registration, attach_rejection_reason=False):
    _notify_registration(registration, 'registration_state_update_to_registrant.html',
                         attach_rejection_reason=attach_rejection_reason)
    if registration.registration_form.manager_notifications_enabled:
        _notify_registration(registration, 'registration_state_update_to_managers.html', to_managers=True)<|MERGE_RESOLUTION|>--- conflicted
+++ resolved
@@ -37,12 +37,8 @@
             registration.state == RegistrationState.complete):
         attachments = get_ticket_attachments(registration)
 
-<<<<<<< HEAD
-    template = get_template_module(f'events/registration/emails/{template}', registration=registration)
-=======
-    template = get_template_module('events/registration/emails/{}'.format(template),
-                                   registration=registration, attach_rejection_reason=attach_rejection_reason)
->>>>>>> 7d53af9f
+    template = get_template_module(f'events/registration/emails/{template}', registration=registration,
+                                   attach_rejection_reason=attach_rejection_reason)
     to_list = registration.email if not to_managers else registration.registration_form.manager_notification_recipients
     from_address = registration.registration_form.sender_address if not to_managers else None
     mail = make_email(to_list=to_list, template=template, html=True, from_address=from_address, attachments=attachments)
