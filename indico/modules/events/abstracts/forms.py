# This file is part of Indico.
# Copyright (C) 2002 - 2018 European Organization for Nuclear Research (CERN).
#
# Indico is free software; you can redistribute it and/or
# modify it under the terms of the GNU General Public License as
# published by the Free Software Foundation; either version 3 of the
# License, or (at your option) any later version.
#
# Indico is distributed in the hope that it will be useful, but
# WITHOUT ANY WARRANTY; without even the implied warranty of
# MERCHANTABILITY or FITNESS FOR A PARTICULAR PURPOSE.  See the GNU
# General Public License for more details.
#
# You should have received a copy of the GNU General Public License
# along with Indico; if not, see <http://www.gnu.org/licenses/>.

from __future__ import unicode_literals

from datetime import time

from flask import request, session
from wtforms.ext.sqlalchemy.fields import QuerySelectField
from wtforms.fields import BooleanField, HiddenField, IntegerField, SelectField, StringField, TextAreaField
from wtforms.validators import DataRequired, InputRequired, NumberRange, Optional, ValidationError
from wtforms.widgets import Select

from indico.core.db import db
from indico.core.db.sqlalchemy.descriptions import RenderMode
from indico.modules.events.abstracts.fields import (AbstractField, AbstractPersonLinkListField, EmailRuleListField,
                                                    TrackRoleField)
from indico.modules.events.abstracts.models.abstracts import EditTrackMode
from indico.modules.events.abstracts.models.reviews import AbstractAction, AbstractCommentVisibility
from indico.modules.events.abstracts.settings import BOACorrespondingAuthorType, BOASortField, abstracts_settings
from indico.modules.events.contributions.models.persons import AuthorType
from indico.modules.events.contributions.models.types import ContributionType
from indico.modules.events.sessions.models.sessions import Session
from indico.modules.events.tracks.models.tracks import Track
from indico.util.i18n import _
from indico.util.placeholders import render_placeholder_info
from indico.web.forms.base import FormDefaults, IndicoForm, generated_data
from indico.web.forms.fields import (EditableFileField, EmailListField, HiddenEnumField, HiddenFieldList,
                                     IndicoDateTimeField, IndicoEnumSelectField, IndicoMarkdownField,
                                     IndicoQuerySelectMultipleCheckboxField, IndicoQuerySelectMultipleField,
                                     PrincipalListField)
from indico.web.forms.util import inject_validators
from indico.web.forms.validators import HiddenUnless, LinkedDateTime, SoftLength, UsedIf, WordCount
from indico.web.forms.widgets import SwitchWidget


def make_review_form(event):
    """Extends the abstract WTForm to add the extra fields.

    Each extra field will use a field named ``custom_ID``.

    :param event: The `Event` for which to create the abstract form.
    :return: An `AbstractForm` subclass.
    """
    form_class = type(b'_AbstractReviewForm', (AbstractReviewForm,), {})
    for question in event.abstract_review_questions:
        name = 'question_{}'.format(question.id)
        setattr(form_class, name, question.field.create_wtf_field())
    return form_class


def build_review_form(abstract=None, track=None, review=None):
    if review:
        abstract = review.abstract
        track = review.track

    review_form_class = make_review_form(abstract.event)
    reviews_for_track = abstract.get_reviews(user=session.user, group=track)
    review_for_track = reviews_for_track[0] if reviews_for_track else None

    if review_for_track:
        answers = {'question_{}'.format(rating.question.id): rating.value
                   for rating in review_for_track.ratings}
        defaults = FormDefaults(obj=review_for_track, **answers)
    else:
        defaults = FormDefaults()

    return review_form_class(prefix='track-{}'.format(track.id), obj=defaults, abstract=abstract,
                             edit=review is not None)


class AbstractContentSettingsForm(IndicoForm):
    """Configure the content field of abstracts"""

    is_active = BooleanField(_('Active'), widget=SwitchWidget(),
                             description=_("Whether the content field is available."))
    is_required = BooleanField(_('Required'), widget=SwitchWidget(),
                               description=_("Whether the user has to fill the content field."))
    max_length = IntegerField(_('Max length'), [Optional(), NumberRange(min=1)])
    max_words = IntegerField(_('Max words'), [Optional(), NumberRange(min=1)])


class BOASettingsForm(IndicoForm):
    """Settings form for the 'Book of Abstracts'"""

    extra_text = IndicoMarkdownField(_('Additional text'), editor=True, mathjax=True)
    sort_by = IndicoEnumSelectField(_('Sort by'), [DataRequired()], enum=BOASortField, sorted=True)
    corresponding_author = IndicoEnumSelectField(_('Corresponding author'), [DataRequired()],
                                                 enum=BOACorrespondingAuthorType, sorted=True)
    show_abstract_ids = BooleanField(_('Show abstract IDs'), widget=SwitchWidget(),
                                     description=_("Show abstract IDs in the table of contents."))


class AbstractSubmissionSettingsForm(IndicoForm):
    """Settings form for abstract submission"""

    announcement = IndicoMarkdownField(_('Announcement'), editor=True)
    allow_multiple_tracks = BooleanField(_('Multiple tracks'), widget=SwitchWidget(),
                                         description=_("Allow the selection of multiple tracks"))
    tracks_required = BooleanField(_('Require tracks'), widget=SwitchWidget(),
                                   description=_("Make the track selection mandatory"))
    contrib_type_required = BooleanField(_('Require contrib. type'), widget=SwitchWidget(),
                                         description=_("Make the selection of a contribution type mandatory"))
    allow_attachments = BooleanField(_('Allow attachments'), widget=SwitchWidget(),
                                     description=_("Allow files to be attached to the abstract"))
    allow_speakers = BooleanField(_('Allow speakers'), widget=SwitchWidget(),
                                  description=_("Allow the selection of the abstract speakers"))
    speakers_required = BooleanField(_('Require a speaker'), [HiddenUnless('allow_speakers')], widget=SwitchWidget(),
                                     description=_("Make the selection of at least one author as speaker mandatory"))
    authorized_submitters = PrincipalListField(_("Authorized submitters"),
                                               description=_("These users may always submit abstracts, even outside "
                                                             "the regular submission period."))
    submission_instructions = IndicoMarkdownField(_('Instructions'), editor=True,
                                                  description=_("These instructions will be displayed right before the "
                                                                "submission form."))

    @generated_data
    def announcement_render_mode(self):
        return RenderMode.markdown

    def __init__(self, *args, **kwargs):
        self.event = kwargs.pop('event')
        super(AbstractSubmissionSettingsForm, self).__init__(*args, **kwargs)

    def validate_contrib_type_required(self, field):
        if field.data and not self.event.contribution_types.count():
            raise ValidationError(_('The event has no contribution types defined.'))


class AbstractReviewingSettingsForm(IndicoForm):
    """Settings form for abstract reviewing"""

    RATING_FIELDS = ('scale_lower', 'scale_upper')

    scale_lower = IntegerField(_("Scale (from)"), [UsedIf(lambda form, field: not form.has_ratings), InputRequired()])
    scale_upper = IntegerField(_("Scale (to)"), [UsedIf(lambda form, field: not form.has_ratings), InputRequired()])
    allow_convener_judgment = BooleanField(_("Allow track conveners to judge"), widget=SwitchWidget(),
                                           description=_("Enabling this allows track conveners to make a judgment "
                                                         "such as accepting or rejecting an abstract."))
    allow_comments = BooleanField(_("Allow comments"), widget=SwitchWidget(),
                                  description=_("Enabling this allows judges, conveners and reviewers to leave "
                                                "comments on abstracts."))
    allow_contributors_in_comments = BooleanField(_("Allow contributors in comments"),
                                                  [HiddenUnless('allow_comments', preserve_data=True)],
                                                  widget=SwitchWidget(),
                                                  description=_("Enabling this allows submitters, authors, and "
                                                                "speakers to also participate in the comments."))
    reviewing_instructions = IndicoMarkdownField(_('Reviewing Instructions'), editor=True,
                                                 description=_("These instructions will be displayed right before the "
                                                               "reviewing form."))
    judgment_instructions = IndicoMarkdownField(_('Judgment Instructions'), editor=True,
                                                description=_("These instructions will be displayed right before the "
                                                              "decision box."))

    def __init__(self, *args, **kwargs):
        self.event = kwargs.pop('event')
        self.has_ratings = kwargs.pop('has_ratings', False)
        super(AbstractReviewingSettingsForm, self).__init__(*args, **kwargs)
        if self.has_ratings:
            self.scale_upper.warning = _("Some reviewers have already submitted ratings so the scale cannot be changed "
                                         "anymore.")

    def validate_scale_upper(self, field):
        lower = self.scale_lower.data
        upper = self.scale_upper.data
        if lower is None or upper is None:
            return
        if lower >= upper:
            raise ValidationError(_("The scale's 'to' value must be greater than the 'from' value."))
        if upper - lower > 20:
            raise ValidationError(_("The difference between 'to' and' from' may not be greater than 20."))

    @property
    def data(self):
        data = super(AbstractReviewingSettingsForm, self).data
        if self.has_ratings:
            for key in self.RATING_FIELDS:
                del data[key]
        return data


class AbstractJudgmentFormBase(IndicoForm):
    """Form base class for abstract judgment operations"""

    _order = ('judgment', 'accepted_track', 'accepted_contrib_type', 'session', 'duplicate_of', 'merged_into',
              'merge_persons', 'judgment_comment', 'send_notifications')

    accepted_track = QuerySelectField(_("Track"), [HiddenUnless('judgment', AbstractAction.accept)],
                                      get_label='title', allow_blank=True, blank_text=_("Choose a track..."),
                                      description=_("The abstract will be accepted in this track"))
    accepted_contrib_type = QuerySelectField(_("Contribution type"), [HiddenUnless('judgment', AbstractAction.accept)],
                                             get_label=lambda x: x.name.title(), allow_blank=True,
                                             blank_text=_("You may choose a contribution type..."),
                                             description=_("The abstract will be converted "
                                                           "into a contribution of this type"))
    session = QuerySelectField(_("Session"), [HiddenUnless('judgment', AbstractAction.accept)],
                               get_label='title', allow_blank=True, blank_text=_("You may choose a session..."),
                               description=_("The generated contribution will be allocated in this session"))
    duplicate_of = AbstractField(_("Duplicate of"),
                                 [HiddenUnless('judgment', AbstractAction.mark_as_duplicate), DataRequired()],
                                 description=_("The current abstract will be marked as duplicate of the selected one"),
                                 ajax_endpoint='abstracts.other_abstracts')
    merged_into = AbstractField(_("Merge into"), [HiddenUnless('judgment', AbstractAction.merge), DataRequired()],
                                description=_("The current abstract will be merged into the selected one"),
                                ajax_endpoint='abstracts.other_abstracts')
    merge_persons = BooleanField(_("Merge persons"), [HiddenUnless('judgment', AbstractAction.merge)],
                                 description=_("Authors and speakers of the current abstract will be added to the "
                                               "selected one"))
    judgment_comment = TextAreaField(_("Comment"), render_kw={'placeholder': _("Leave a comment for the submitter..."),
                                                              'class': 'grow'})
    # TODO: show only if notifications apply?
    send_notifications = BooleanField(_("Send notifications to submitter"), default=True)

    def __init__(self, *args, **kwargs):
        super(AbstractJudgmentFormBase, self).__init__(*args, **kwargs)
        self.session.query = Session.query.with_parent(self.event).order_by(Session.title)
        if not self.session.query.count():
            del self.session
        self.accepted_track.query = Track.query.with_parent(self.event).order_by(Track.position)
        if not self.accepted_track.query.count():
            del self.accepted_track
        self.accepted_contrib_type.query = (ContributionType.query
                                            .with_parent(self.event)
                                            .order_by(ContributionType.name))
        if not self.accepted_contrib_type.query.count():
            del self.accepted_contrib_type

    @property
    def split_data(self):
        abstract_data = self.data
        judgment_data = {
            'judgment': abstract_data.pop('judgment'),
            'send_notifications': abstract_data.pop('send_notifications'),
            'contrib_session': abstract_data.pop('session', None),
            'merge_persons': abstract_data.pop('merge_persons', None)
        }
        return judgment_data, abstract_data


class AbstractJudgmentForm(AbstractJudgmentFormBase):
    """Form for judging an abstract"""

    judgment = IndicoEnumSelectField(_("Judgment"), [DataRequired()], enum=AbstractAction,
                                     skip={AbstractAction.change_tracks})

    def __init__(self, *args, **kwargs):
        abstract = kwargs.pop('abstract')
        self.event = abstract.event
        candidate_tracks = list(abstract.candidate_tracks)
        candidate_contrib_types = list(abstract.candidate_contrib_types)
        if len(candidate_tracks) == 1:
            kwargs.setdefault('accepted_track', candidate_tracks[0])
        if len(candidate_contrib_types) == 1:
            kwargs.setdefault('accepted_contrib_type', candidate_contrib_types[0])
        elif not abstract.reviews:
            kwargs.setdefault('accepted_contrib_type', abstract.submitted_contrib_type)
        super(AbstractJudgmentForm, self).__init__(*args, **kwargs)
        self.duplicate_of.excluded_abstract_ids = {abstract.id}
        self.merged_into.excluded_abstract_ids = {abstract.id}


class AbstractReviewForm(IndicoForm):
    """Form for reviewing an abstract"""

    _order = ('proposed_action', 'proposed_contribution_type', 'proposed_related_abstract', 'proposed_tracks',
              'comment')

    comment = TextAreaField(_("Comment"), render_kw={'placeholder': _("You may leave a comment (only visible to "
                                                                      "conveners and judges)..."),
                                                     'class': 'grow'})
    proposed_action = IndicoEnumSelectField(_("Proposed Action"), [DataRequired()], enum=AbstractAction)
    proposed_related_abstract = AbstractField(
        _("Target Abstract"),
        [HiddenUnless('proposed_action', {AbstractAction.mark_as_duplicate, AbstractAction.merge}), DataRequired()],
        description=_("The current abstract should be marked as duplicate of the selected one"),
        ajax_endpoint='abstracts.other_abstracts')
    proposed_contribution_type = QuerySelectField(
        _("Contribution type"),
        [HiddenUnless('proposed_action', AbstractAction.accept)],
        get_label=lambda x: x.name.title(), allow_blank=True, blank_text=_("You may propose a contribution type..."))
    proposed_tracks = IndicoQuerySelectMultipleCheckboxField(
        _("Propose for tracks"),
        [HiddenUnless('proposed_action', AbstractAction.change_tracks), DataRequired()],
        collection_class=set, get_label='title')

    def __init__(self, edit=False, *args, **kwargs):
        abstract = kwargs.pop('abstract')
        super(AbstractReviewForm, self).__init__(*args, **kwargs)
        self.event = abstract.event
        if not edit:
            self.proposed_action.none = _("Propose an action...")
        self.proposed_related_abstract.excluded_abstract_ids = {abstract.id}
        self.proposed_contribution_type.query = (ContributionType.query
                                                 .with_parent(self.event)
                                                 .order_by(ContributionType.name))
        if not self.proposed_contribution_type.query.count():
            del self.proposed_contribution_type
        reviewed_for_track_ids = {t.id for t in abstract.reviewed_for_tracks}
        existing_prop_track_cond = (Track.id.in_(t.id for t in self.proposed_tracks.object_data)
                                    if self.proposed_tracks.object_data else False)
        self.proposed_tracks.query = (Track.query
                                      .with_parent(self.event)
                                      .filter(db.or_(Track.id.notin_(reviewed_for_track_ids),
                                                     existing_prop_track_cond))
                                      .order_by(Track.position))
        if not self.proposed_tracks.query.count():
            del self.proposed_tracks
            self.proposed_action.skip.add(AbstractAction.change_tracks)

    @property
    def split_data(self):
        data = self.data
        return {'questions_data': {k: v for k, v in data.iteritems() if k.startswith('question_')},
                'review_data': {k: v for k, v in data.iteritems() if not k.startswith('question_')}}

    @property
    def has_questions(self):
        return any(x.startswith('question_') for x in self.data)


class BulkAbstractJudgmentForm(AbstractJudgmentFormBase):
    _order = ('judgment', 'accepted_track', 'override_contrib_type', 'accepted_contrib_type', 'session', 'duplicate_of',
              'merged_into', 'merge_persons', 'judgment_comment', 'send_notifications')

    judgment = HiddenEnumField(enum=AbstractAction, skip={AbstractAction.change_tracks})
    abstract_id = HiddenFieldList()
    submitted = HiddenField()
    override_contrib_type = BooleanField(_("Override contribution type"),
                                         [HiddenUnless('judgment', AbstractAction.accept)], widget=SwitchWidget(),
                                         description=_("Override the contribution type for all selected abstracts"))

    def __init__(self, *args, **kwargs):
        self.event = kwargs.pop('event')
        super(BulkAbstractJudgmentForm, self).__init__(*args, **kwargs)
        if self.accepted_track:
            self.accepted_track.description = _("The abstracts will be accepted in this track")
        if self.accepted_contrib_type:
            self.accepted_contrib_type.description = _("The abstracts will be converted into a contribution of this "
                                                       "type")
        else:
            del self.override_contrib_type
        if self.session:
            self.session.description = _("The generated contributions will be allocated in this session")
        self.duplicate_of.description = _("The selected abstracts will be marked as duplicate of the specified "
                                          "abstract")
        self.merged_into.description = _("The selected abstracts will be merged into the specified abstract")
        self.merge_persons.description = _("Authors and speakers of the selected abstracts will be added to the "
                                           "specified abstract")
        self.duplicate_of.excluded_abstract_ids = set(kwargs['abstract_id'])
        self.merged_into.excluded_abstract_ids = set(kwargs['abstract_id'])
        if kwargs['judgment']:
            self._remove_unused_fields(kwargs['judgment'])

    def _remove_unused_fields(self, judgment):
        for field in list(self):
            validator = next((v for v in field.validators if isinstance(v, HiddenUnless) and v.field == 'judgment'),
                             None)
            if validator is None:
                continue
            if not any(v.name == judgment for v in validator.value):
                delattr(self, field.name)

    def is_submitted(self):
        return super(BulkAbstractJudgmentForm, self).is_submitted() and 'submitted' in request.form

    @classmethod
    def _add_contrib_type_hidden_unless(cls):
        # In the bulk form we need to hide/disable the contrib type selector unless we want to
        # override the type specified in the abstract.  However, multiple HiddenUnless validators
        # are not supported in the client-side JS so we only add it to this form - it removes
        # inactive fields on the server side so it still works (the JavaScript picks up the last
        # HiddenUnless validator)
        inject_validators(BulkAbstractJudgmentForm, 'accepted_contrib_type', [HiddenUnless('override_contrib_type')])


BulkAbstractJudgmentForm._add_contrib_type_hidden_unless()


class AbstractReviewingRolesForm(IndicoForm):
    """Settings form for abstract reviewing roles"""

    roles = TrackRoleField()

    def __init__(self, *args, **kwargs):
        self.event = kwargs.pop('event')
        super(AbstractReviewingRolesForm, self).__init__(*args, **kwargs)
        self.roles.event = self.event
        self.roles.tracks = self.event.tracks


class EditEmailTemplateRuleForm(IndicoForm):
    """Form for editing a new e-mail template."""

    title = StringField(_("Title"), [DataRequired()])
    rules = EmailRuleListField(_("Rules"), [DataRequired()])

    def __init__(self, *args, **kwargs):
        self.event = kwargs.pop('event')
        super(EditEmailTemplateRuleForm, self).__init__(*args, **kwargs)
        self.rules.event = self.event

    def validate_rules(self, field):
        dedup_data = {tuple((k, tuple(v)) for k, v in r.viewitems()) for r in field.data}
        if len(field.data) != len(dedup_data):
            raise ValidationError(_("There is a duplicate rule"))


class EditEmailTemplateTextForm(IndicoForm):
    """Form for editing the text of a new e-mail template."""

    reply_to_address = SelectField(_('"Reply to" address'), [DataRequired()])
    include_submitter = BooleanField(_('Send to submitter'), widget=SwitchWidget())
    include_authors = BooleanField(_('Send to primary authors'), widget=SwitchWidget())
    include_coauthors = BooleanField(_('Send to co-authors'), widget=SwitchWidget())
    extra_cc_emails = EmailListField(_("CC"), description=_("Additional CC e-mail addresses (one per line)"))
    subject = StringField(_("Subject"), [DataRequired()])
    body = TextAreaField(_("Body"), [DataRequired()])

    def __init__(self, *args, **kwargs):
        self.event = kwargs.pop('event')
        super(EditEmailTemplateTextForm, self).__init__(*args, **kwargs)
        self.reply_to_address.choices = (self.event
                                         .get_allowed_sender_emails(extra=self.reply_to_address.object_data)
                                         .items())
        self.body.description = render_placeholder_info('abstract-notification-email', event=self.event)


class CreateEmailTemplateForm(EditEmailTemplateRuleForm):
    """Form for adding a new e-mail template."""

    default_tpl = SelectField(_('Email template'), [DataRequired()], choices=[
        ('submit', _('Submit')),
        ('accept', _('Accept')),
        ('reject', _('Reject')),
        ('merge', _('Merge'))
    ], description=_("The default template that will be used as a basis for this notification. "
                     "You can customize it later."))


class AbstractForm(IndicoForm):
    title = StringField(_("Title"), [DataRequired()])
    description = IndicoMarkdownField(_('Content'), editor=True, mathjax=True)
    submitted_contrib_type = QuerySelectField(_("Contribution type"), get_label='name', allow_blank=True,
                                              blank_text=_("No type selected"))
    person_links = AbstractPersonLinkListField(_("Authors"), [DataRequired()], default_author_type=AuthorType.primary)
    submission_comment = TextAreaField(_("Comments"))
    attachments = EditableFileField(_('Attachments'), multiple_files=True, lightweight=True)

    def __init__(self, *args, **kwargs):
        self.event = kwargs.pop('event')
        self.abstract = kwargs.pop('abstract', None)
        management = kwargs.pop('management', False)
        description_settings = abstracts_settings.get(self.event, 'description_settings')
        description_validators = self._get_description_validators(description_settings)
        if description_validators:
            inject_validators(self, 'description', description_validators)
        if abstracts_settings.get(self.event, 'contrib_type_required'):
            inject_validators(self, 'submitted_contrib_type', [DataRequired()])
        super(AbstractForm, self).__init__(*args, **kwargs)
<<<<<<< HEAD
        if management:
            self.submitted_contrib_type.query = self.event.contribution_types
        else:
            criteria = [~ContributionType.is_private]
            if self.abstract and self.abstract.submitted_contrib_type:
                criteria.append(ContributionType.id == self.abstract.submitted_contrib_type.id)
            self.submitted_contrib_type.query = self.event.contribution_types.filter(db.or_(*criteria))
=======
        self.submitted_contrib_type.query = self.event.contribution_types.order_by(db.func.lower(ContributionType.name))
>>>>>>> 9bb957ad
        if not self.submitted_contrib_type.query.count():
            del self.submitted_contrib_type
        if not self.event.cfa.allow_attachments:
            del self.attachments
        if not description_settings['is_active']:
            del self.description
        self.person_links.require_speaker_author = abstracts_settings.get(self.event, 'speakers_required')
        self.person_links.allow_speakers = abstracts_settings.get(self.event, 'allow_speakers')

    def _get_description_validators(self, description_settings):
        validators = []
        if description_settings['is_required']:
            validators.append(DataRequired())
        if description_settings['max_length']:
            validators.append(SoftLength(max=description_settings['max_length']))
        if description_settings['max_words']:
            validators.append(WordCount(max=description_settings['max_words']))
        return validators


class NoTrackMixin(object):
    def __init__(self, *args, **kwargs):
        self.track_field_disabled = True
        super(NoTrackMixin, self).__init__(*args, **kwargs)


class _SingleChoiceQuerySelectMultipleField(IndicoQuerySelectMultipleField):
    # single-choice version of the multi select field that uses
    # a collection instead of a single value for `data`
    widget = Select()

    def iter_choices(self):
        yield ('__None', self.blank_text, self.data is None)
        for choice in super(_SingleChoiceQuerySelectMultipleField, self).iter_choices():
            yield choice

    def process_formdata(self, valuelist):
        # remove "no value" indicator. QuerySelectMultipleField validation
        # is broken in WTForms so it never causes a validation error to have
        # invalid data in valuelist but maybe it gets fixed at some point...
        valuelist = list(set(valuelist) - {'__None'})
        if len(valuelist) > 1:
            raise ValueError('Received more than one value')
        super(_SingleChoiceQuerySelectMultipleField, self).process_formdata(valuelist)


class SingleTrackMixin(object):
    submitted_for_tracks = _SingleChoiceQuerySelectMultipleField(_("Track"), get_label='title', collection_class=set)

    def __init__(self, *args, **kwargs):
        event = kwargs['event']
        self.track_field_disabled = (kwargs.get('abstract') and
                                     kwargs['abstract'].edit_track_mode != EditTrackMode.both)
        if abstracts_settings.get(event, 'tracks_required') and not self.track_field_disabled:
            inject_validators(self, 'submitted_for_tracks', [DataRequired()])
        super(SingleTrackMixin, self).__init__(*args, **kwargs)
        if not abstracts_settings.get(event, 'tracks_required'):
            self.submitted_for_tracks.blank_text = _('No track selected')
        self.submitted_for_tracks.query = Track.query.with_parent(event).order_by(Track.position)


class MultiTrackMixin(object):
    submitted_for_tracks = IndicoQuerySelectMultipleCheckboxField(_("Tracks"), get_label='title', collection_class=set)

    def __init__(self, *args, **kwargs):
        event = kwargs['event']
        self.track_field_disabled = (kwargs.get('abstract') and
                                     kwargs['abstract'].edit_track_mode != EditTrackMode.both)
        if abstracts_settings.get(event, 'tracks_required') and not self.track_field_disabled:
            inject_validators(self, 'submitted_for_tracks', [DataRequired()])
        super(MultiTrackMixin, self).__init__(*args, **kwargs)
        self.submitted_for_tracks.query = Track.query.with_parent(event).order_by(Track.position)


class SendNotificationsMixin(object):
    send_notifications = BooleanField(_("Send email notifications"), default=True)


class AbstractsScheduleForm(IndicoForm):
    start_dt = IndicoDateTimeField(_("Start"), [Optional()], default_time=time(0, 0),
                                   description=_("The moment users can start submitting abstracts"))
    end_dt = IndicoDateTimeField(_("End"), [Optional(), LinkedDateTime('start_dt')], default_time=time(23, 59),
                                 description=_("The moment the submission process will end"))
    modification_end_dt = IndicoDateTimeField(_("Modification deadline"), [Optional(), LinkedDateTime('end_dt')],
                                              default_time=time(23, 59),
                                              description=_("Deadline until which the submitted abstracts can be "
                                                            "modified"))

    def __init__(self, *args, **kwargs):
        self.event = kwargs.pop('event')
        super(AbstractsScheduleForm, self).__init__(*args, **kwargs)


class AbstractCommentForm(IndicoForm):
    text = TextAreaField(_("Comment"), [DataRequired()], render_kw={'placeholder': _("Leave a comment..."),
                                                                    'class': 'grow'})
    visibility = IndicoEnumSelectField(_("Visibility"), [DataRequired()], enum=AbstractCommentVisibility,
                                       skip={AbstractCommentVisibility.users})

    def __init__(self, *args, **kwargs):
        comment = kwargs.get('obj')
        user = comment.user if comment else kwargs.pop('user')
        abstract = kwargs.pop('abstract')
        super(IndicoForm, self).__init__(*args, **kwargs)
        if not abstract.event.cfa.allow_contributors_in_comments:
            self.visibility.skip.add(AbstractCommentVisibility.contributors)
        if not abstract.can_judge(user) and not abstract.can_convene(user):
            self.visibility.skip.add(AbstractCommentVisibility.judges)
            if not abstract.can_review(user):
                del self.visibility


class AbstractReviewedForTracksForm(IndicoForm):
    reviewed_for_tracks = IndicoQuerySelectMultipleCheckboxField(_("Tracks"), get_label='title', collection_class=set)

    def __init__(self, *args, **kwargs):
        event = kwargs.pop('event')
        super(AbstractReviewedForTracksForm, self).__init__(*args, **kwargs)
        self.reviewed_for_tracks.query = Track.query.with_parent(event).order_by(Track.position)<|MERGE_RESOLUTION|>--- conflicted
+++ resolved
@@ -470,17 +470,16 @@
         if abstracts_settings.get(self.event, 'contrib_type_required'):
             inject_validators(self, 'submitted_contrib_type', [DataRequired()])
         super(AbstractForm, self).__init__(*args, **kwargs)
-<<<<<<< HEAD
         if management:
-            self.submitted_contrib_type.query = self.event.contribution_types
+            self.submitted_contrib_type.query = (self.event.contribution_types
+                                                 .order_by(db.func.lower(ContributionType.name)))
         else:
             criteria = [~ContributionType.is_private]
             if self.abstract and self.abstract.submitted_contrib_type:
                 criteria.append(ContributionType.id == self.abstract.submitted_contrib_type.id)
-            self.submitted_contrib_type.query = self.event.contribution_types.filter(db.or_(*criteria))
-=======
-        self.submitted_contrib_type.query = self.event.contribution_types.order_by(db.func.lower(ContributionType.name))
->>>>>>> 9bb957ad
+            self.submitted_contrib_type.query = (self.event.contribution_types
+                                                 .filter(db.or_(*criteria))
+                                                 .order_by(db.func.lower(ContributionType.name)))
         if not self.submitted_contrib_type.query.count():
             del self.submitted_contrib_type
         if not self.event.cfa.allow_attachments:
