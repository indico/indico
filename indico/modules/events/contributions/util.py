--- conflicted
+++ resolved
@@ -192,13 +192,9 @@
         if field_impl is None:
             # field definition is not available anymore
             continue
-<<<<<<< HEAD
-        name = f'custom_{custom_field.id}'
-=======
         if not custom_field.is_active:
             continue
-        name = 'custom_{}'.format(custom_field.id)
->>>>>>> 2de5642f
+        name = f'custom_{custom_field.id}'
         setattr(form_class, name, field_impl.create_wtf_field())
     return form_class
 
