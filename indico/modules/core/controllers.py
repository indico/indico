--- conflicted
+++ resolved
@@ -16,14 +16,10 @@
 
 from __future__ import unicode_literals
 
-<<<<<<< HEAD
-from flask import flash, redirect, request, session
+import requests
+from flask import flash, jsonify, redirect, request, session
+from packaging.version import Version
 from pytz import common_timezones_set
-=======
-import requests
-from flask import flash, jsonify, redirect
-from packaging.version import Version
->>>>>>> ed49bd42
 from werkzeug.urls import url_join
 
 import indico
@@ -75,7 +71,6 @@
                                           show_migration_message=show_migration_message)
 
 
-<<<<<<< HEAD
 class RHChangeTimezone(RH):
     """Update the session/user timezone"""
 
@@ -108,7 +103,8 @@
         if session.user:
             session.user.settings.set('lang', language)
         return '', 204
-=======
+
+
 class RHVersionCheck(RHAdminBase):
     """Check the installed indico version against pypi"""
 
@@ -117,5 +113,4 @@
         current_version = Version(indico.__version__)
         latest_version = Version(data['info']['version'])
         return jsonify(current_version=unicode(current_version), latest_version=unicode(latest_version),
-                       outdated=(current_version < latest_version))
->>>>>>> ed49bd42
+                       outdated=(current_version < latest_version))