# This file is part of Indico.
# Copyright (C) 2002 - 2021 CERN
#
# Indico is free software; you can redistribute it and/or
# modify it under the terms of the MIT License; see the
# LICENSE file for more details.

<<<<<<< HEAD
from datetime import date, timedelta
=======
from __future__ import unicode_literals

from datetime import date, datetime, timedelta
>>>>>>> 2de5642f
from operator import attrgetter

from flask_pluginengine import current_plugin
from wtforms.fields.core import BooleanField, SelectField
from wtforms.fields.html5 import IntegerField
from wtforms.fields.simple import HiddenField, StringField
from wtforms.validators import DataRequired, Length, NumberRange, Optional, ValidationError

from indico.modules.events.sessions import Session
from indico.modules.events.sessions.models.blocks import SessionBlock
from indico.modules.vc.models import VCRoom, VCRoomStatus
from indico.util.date_time import as_utc, format_datetime
from indico.util.i18n import _
from indico.web.flask.util import url_for
from indico.web.forms.base import IndicoForm, generated_data
from indico.web.forms.fields import EmailListField, IndicoDateField, IndicoRadioField
from indico.web.forms.fields.principals import PrincipalListField
from indico.web.forms.validators import Exclusive, UsedIf
from indico.web.forms.widgets import JinjaWidget, SelectizeWidget, SwitchWidget


class VCRoomField(HiddenField):
    widget = SelectizeWidget(min_trigger_length=3)

    def process_formdata(self, valuelist):
        if valuelist and valuelist[0].isdigit():
            self.data = VCRoom.get(valuelist[0])

    def _value(self):
        return self.data.id if self.data is not None else None


class LinkingWidget(JinjaWidget):
    """Render a composite radio/select field."""

    def __init__(self, **context):
        super().__init__('forms/linking_widget.html', single_line=True, **context)

    def __call__(self, field, **kwargs):
        form = field.get_form()
        has_error = {subfield.data: (subfield.data in form.conditional_fields and form[subfield.data].errors)
                     for subfield in field}
        return super().__call__(field, form=form, has_error=has_error, **kwargs)


class VCPluginSettingsFormBase(IndicoForm):
    managers = PrincipalListField(_('Managers'), allow_groups=True, description=_('Service managers'))
    acl = PrincipalListField(_('ACL'), allow_groups=True,
                             description=_('Users and Groups authorised to create videoconference rooms'))
    notification_emails = EmailListField(_('Notification email addresses'),
                                         description=_('Notifications about videoconference rooms are sent to '
                                                       'these email addresses (one per line).'))


class VCRoomLinkFormBase(IndicoForm):
    conditional_fields = {'contribution', 'block'}

    linking = IndicoRadioField(_("Link to"), [DataRequired()],
                               choices=[('event', _("Event")),
                                        ('contribution', _("Contribution")),
                                        ('block', _("Session"))],
                               widget=LinkingWidget())
    contribution = SelectField(_("Contribution"),
                               [UsedIf(lambda form, field: form.linking.data == 'contribution'), DataRequired()],
                               coerce=lambda x: int(x) if x else None)
    block = SelectField(_("Session block"),
                        [UsedIf(lambda form, field: form.linking.data == 'block'), DataRequired()],
                        coerce=lambda x: int(x) if x else None)

    show = BooleanField(_('Show room'),
                        widget=SwitchWidget(),
                        description=_('Display this room on the event page'))

    def __init__(self, *args, **kwargs):
        self.event = kwargs.pop('event')
<<<<<<< HEAD
        super().__init__(*args, **kwargs)
        contrib_choices = [(contrib.id, contrib.title) for contrib in
                           sorted(self.event.contributions, key=attrgetter('title'))]
=======
        super(VCRoomLinkFormBase, self).__init__(*args, **kwargs)
        contrib_choices = [(contrib.id, '{} (#{}, {})'.format(contrib.title,
                                                              contrib.friendly_id,
                                                              format_datetime(contrib.start_dt,
                                                                              timezone=self.event.tzinfo)))
                           for contrib in sorted(self.event.contributions,
                                                 key=lambda c: (c.title, c.start_dt or as_utc(datetime(1970, 1, 1))))
                           if contrib.start_dt is not None]
>>>>>>> 2de5642f
        blocks = SessionBlock.find(SessionBlock.session.has((Session.event == self.event) & ~Session.is_deleted))
        block_choices = [(block.id, '{} ({})'.format(block.full_title, format_datetime(block.start_dt,
                                                                                       timezone=self.event.tzinfo)))
                         for block in sorted(blocks, key=attrgetter('full_title', 'start_dt'))]
        self.contribution.choices = [('', _("Please select a contribution"))] + contrib_choices
        self.block.choices = [('', _("Please select a session block"))] + block_choices


class VCRoomAttachFormBase(VCRoomLinkFormBase):
    room = VCRoomField(
        _("Room to link"), [DataRequired()],
        description=_("Please start writing the name of the room you would like to attach. "
                      "Indico will suggest existing rooms. Only rooms created through Indico can be attached."))

    def __init__(self, *args, **kwargs):
        super().__init__(*args, **kwargs)
        self.room.widget.search_url = url_for('.manage_vc_rooms_search', self.event, service=kwargs.pop('service'))


class VCRoomFormBase(VCRoomLinkFormBase):
    advanced_fields = {'show'}
    skip_fields = advanced_fields | VCRoomLinkFormBase.conditional_fields

    name = StringField(_('Name'), [DataRequired(), Length(min=3, max=60)], description=_('The name of the room.'))

    def validate_name(self, field):
        if field.data:
            room = VCRoom.find_first(VCRoom.name == field.data, VCRoom.status != VCRoomStatus.deleted,
                                     VCRoom.type == self.service_name)
            if room and room != self.vc_room:
                raise ValidationError(_("There is already a room with this name"))

    def __init__(self, *args, **kwargs):
        super().__init__(*args, **kwargs)
        self.vc_room = kwargs.pop('vc_room')
        self.service_name = current_plugin.service_name


class VCRoomListFilterForm(IndicoForm):
    direction = SelectField(_('Sort direction'), [DataRequired()],
                            choices=[('asc', _('Ascending')), ('desc', _('Descending'))])
    abs_start_date = IndicoDateField(_('Start Date'), [Optional(), Exclusive('rel_start_date')])
    abs_end_date = IndicoDateField(_('End Date'), [Optional(), Exclusive('rel_end_date')])
    rel_start_date = IntegerField(_('Days in the past'), [Optional(), Exclusive('abs_start_date'), NumberRange(min=0)],
                                  default=0)
    rel_end_date = IntegerField(_('Days in the future'), [Optional(), Exclusive('abs_end_date'), NumberRange(min=0)],
                                default=7)

    @generated_data
    def start_date(self):
        if self.abs_start_date.data is None and self.rel_start_date.data is None:
            return None
        return self.abs_start_date.data or (date.today() - timedelta(days=self.rel_start_date.data))

    @generated_data
    def end_date(self):
        if self.abs_end_date.data is None and self.rel_end_date.data is None:
            return None
        return self.abs_end_date.data or (date.today() + timedelta(days=self.rel_end_date.data))<|MERGE_RESOLUTION|>--- conflicted
+++ resolved
@@ -5,13 +5,7 @@
 # modify it under the terms of the MIT License; see the
 # LICENSE file for more details.
 
-<<<<<<< HEAD
-from datetime import date, timedelta
-=======
-from __future__ import unicode_literals
-
 from datetime import date, datetime, timedelta
->>>>>>> 2de5642f
 from operator import attrgetter
 
 from flask_pluginengine import current_plugin
@@ -87,12 +81,7 @@
 
     def __init__(self, *args, **kwargs):
         self.event = kwargs.pop('event')
-<<<<<<< HEAD
         super().__init__(*args, **kwargs)
-        contrib_choices = [(contrib.id, contrib.title) for contrib in
-                           sorted(self.event.contributions, key=attrgetter('title'))]
-=======
-        super(VCRoomLinkFormBase, self).__init__(*args, **kwargs)
         contrib_choices = [(contrib.id, '{} (#{}, {})'.format(contrib.title,
                                                               contrib.friendly_id,
                                                               format_datetime(contrib.start_dt,
@@ -100,7 +89,6 @@
                            for contrib in sorted(self.event.contributions,
                                                  key=lambda c: (c.title, c.start_dt or as_utc(datetime(1970, 1, 1))))
                            if contrib.start_dt is not None]
->>>>>>> 2de5642f
         blocks = SessionBlock.find(SessionBlock.session.has((Session.event == self.event) & ~Session.is_deleted))
         block_choices = [(block.id, '{} ({})'.format(block.full_title, format_datetime(block.start_dt,
                                                                                        timezone=self.event.tzinfo)))
