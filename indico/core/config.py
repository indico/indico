# -*- coding: utf-8 -*-
##
##
## This file is part of Indico.
## Copyright (C) 2002 - 2014 European Organization for Nuclear Research (CERN).
##
## Indico is free software; you can redistribute it and/or
## modify it under the terms of the GNU General Public License as
## published by the Free Software Foundation; either version 3 of the
## License, or (at your option) any later version.
##
## Indico is distributed in the hope that it will be useful, but
## WITHOUT ANY WARRANTY; without even the implied warranty of
## MERCHANTABILITY or FITNESS FOR A PARTICULAR PURPOSE.  See the GNU
## General Public License for more details.
##
## You should have received a copy of the GNU General Public License
## along with Indico;if not, see <http://www.gnu.org/licenses/>.

"""Contains the machinery that allows to access and modify in a more comfortable
and transparent way the system configuration (this is mainly done through the
Config class).
"""

import copy
import os
import socket
import sys
import urlparse

from flask import request

import MaKaC
from indico.core.db import DBMgr
from indico.util.contextManager import ContextManager


__all__ = ['Config']


FILE_TYPES = {"DOC": ["Ms Word", "application/msword", "word_big.png"],
              "DOCX": ["Ms Word", "application/vnd.openxmlformats-officedocument.wordprocessingml.document", "word.png"],
              "WAV": ["Audio", "audio/x-pn-wav", ""],
              "XLS": ["MS Excel", "application/vnd.ms-excel", "xls.png"],
              "XLSX": ["MS Excel", "application/vnd.openxmlformats-officedocument.spreadsheetml.sheet", "xls.png"],
              "PS":  ["PostScript", "application/postscript", "ps.png"],
              "SXC": ["Open Office Calc", "application/vnd.sun.xml.calc", "calc.png"],
              "TAR": ["Tar File", "application/tar", "zip.png"],
              "ODP": ["Open Documents Presentation", "application/vnd.sun.xml.impress", "impress.png"],
              "SXI": ["Open Office Impress", "application/vnd.sun.xml.impress", "impress.png"],
              "ODS": ["Open Office Spreadsheet", "application/vnd.sun.xml.calc", "calc.png"],
              "ODT": ["Open Document Text", "application/vnd.sun.xml.writer", "writer.png"],
              "HTML": ["HTML", "text/html", ""],
              "PPT": ["Ms Powerpoint", "application/vnd.ms-powerpoint", "powerpoint.png"],
              "PPTX": ["Ms Powerpoint", "application/vnd.openxmlformats-officedocument.presentationml.presentation", "powerpoint.png"],
              "RM": ["Real Video", "application/vnd.rn-realmedia", ""],
              "TXT": ["Plain Text", "text/plain", "txt.png"],
              "XML": ["XML", "text/xml", ""],
              "ZIP": ["ZIP", "application/zip", ""],
              "SXW": ["Open Office Writer", "application/vnd.sun.xml.writer", "writer.png"],
              "GZ":  ["Zipped File", "application/zip", "zip.png"],
              "ICAL": ["ICAL", "text/calendar", ""],
              "PDF": ["Portable Document Format", "application/pdf", "pdf_small.png"],
              "CSV": ["Ms Excel", "application/vnd.ms-excel", "excel.png"],
              "HTM": ["HTML", "text/html", ""],
              "OGV": ["Ogg/Theora Video", "application/ogg", ""],
              "MOV": ["Quicktime Video", "video/quicktime", ""],
              "RTF": ["RTF", "application/rtf", ""],
              "OGG": ["Ogg/Theora Video", "application/ogg", ""],
              "RSS": ["RSS", "application/xhtml+xml", ""],
              "MHT": ["MHT", " message/rfc822", ""],
              "JPG": ["JPEG Image", "image/jpeg", ""],
              "PNG": ["PNG Image", "image/png", ""],
              "GIF": ["GIF Image", "image/gif", ""],
              "TIFF": ["TIFF Image", "image/gif", ""],
              "ATOM": ['Atom', "application/atom+xml", ""]
              }


class Config:
    """This class provides a common way to access and modify the configuration
       parameters of the application. This configuration information will be
       stored in a text file and will contain the minimal information (example:
       db connection parameters) for the system to be initialised.
       It will implement the Singleton pattern so only once instance of the
       Config class can exist at the same time.
    """
    __instance = None

    __systemIcons = {"new": "newleft.png",
                     "modify": "link_shadow.png",
                     "submit": "file_shadow.png",
                     "view": "view.png",
                     "group": "group.png",
                     "itemCollapsed": "collapsd.png",
                     "itemExploded": "exploded.png",
                     "schedule": "schedule.png",
                     "user": "user.png",
                     "loggedIn": "userloggedin.png",
                     "warning": "warning.png",
                     "warning_yellow": "warning_yellow.png",
                     "signin": "key.png",
                     "currentMenuItem": "collapsd.png",
                     "paper": "paper.png",
                     "slides": "slides.png",
                     "category": "category.png",
                     "admin": "admins.png",
                     "protected": "protected.png",
                     "clone": "clone.png",
                     "delete": "delete.png",
                     "smallDelete": "smallDelete.png",
                     "smallCopy": "smallCopy.png",
                     "write_minutes": "write_minutes.png",
                     "move": "move.png",
                     "logo": "logo.png",
                     "track_bullet": "track_bullet.png",
                     "upArrow": "upArrow.png",
                     "downArrow": "downArrow.png",
                     "download": "download.png",
                     "print": "print.png",
                     "printer": "printer.png",
                     "as_rejected": "as_rejected.png",
                     "as_prop_reject": "as_prop_reject.png",
                     "as_accepted": "as_accepted.png",
                     "as_prop_accept": "as_prop_accept.png",
                     "as_submitted": "as_submitted.png",
                     "as_review": "as_review.png",
                     "as_conflict": "as_conflict.png",
                     "as_withdrawn": "as_withdrawn.png",
                     "ats_rejected": "as_rejected.png",
                     "ats_prop_accept": "as_prop_accept.png",
                     "ats_accepted": "as_accepted.png",
                     "ats_prop_reject": "as_prop_reject.png",
                     "ats_submitted": "as_submitted.png",
                     "ats_accepted_other": "ats_accepted_other.png",
                     "ats_withdrawn": "as_withdrawn.png",
                     "ats_prop_other_track": "ats_prop_other_track.png",
                     "mail": "mail.png",
                     "mail_big": "mail_big.png",
                     "mail_grey": "mail_grey.png",
                     "comments": "comments.png",
                     "day": "pict_day_orange.png",
                     "year": "pict_year_orange.png",
                     "document": "pict_doc_orange.png",
                     "conference": "pict_conf_bleu.png",
                     "lecture": "pict_event_bleu.png",
                     "meeting": "pict_meet_bleu.png",
                     "arrowBottom": "pict_fleche_bottom.png",
                     "arrowRight": "pict_fleche_right.png",
                     "arrowLeft": "pict_fleche_left.png",
                     "meetingIcon": "meeting.png",
                     "arrowBottomMenuConf": "arrowBottomMenuConf.png",
                     "arrowRightMenuConf": "arrowRightMenuConf.png",
                     "arrowRightMenuConfSelected": "arrowRightMenuConfSelected.png",
                     "bulletMenuConf": "bulletMenuConf.png",
                     "logoIndico": "logo_indico.png",
                     "indico_small": "indico_small.png",
                     "indico_co": "indico_co.png",
                     "login": "pict_login.png",
                     "tt_time": "tt_time.png",
                     "table": "img_table.png",
                     "lectureMenu": "pict_event_negb.png",
                     "meetingMenu": "pict_meet_negb.png",
                     "conferenceMenu": "pict_conf_negb.png",
                     "gestionOrg": "pict_gestion1_orange_trans.png",
                     "gestionGrey": "pict_gestion2_gris.png",
                     "miniLogo": "mini_logo_indico.png",
                     "conferenceRoom": "conference_logo.png",
                     "xml": "xml_small.png",
                     "ical": "ical_small.png",
                     "ical_grey": "ical_grey.png",
                     "ical_small": "ical_small.png",
                     "material": "material.png",
                     "calendar": "pict_year_orange.png",
                     "live": "live.png",
                     "addlive": "live_add.png",
                     "colortable": "colortable.png",
                     "colorchart": "colorchart.png",
                     "closeMenuIcon": "closeMenuIcon.png",
                     "openMenuIcon": "openMenuIcon.png",
                     "pdf": "pdf_small.png",
                     "smallzip": "smallzip.png",
                     "left_arrow": "left_arrow.png",
                     "right_arrow": "right_arrow.png",
                     "first_arrow": "first_arrow.png",
                     "last_arrow": "last_arrow.png",
                     "envelope": "envelope.png",
                     "info": "info.png",
                     "materialPkg": "diskettes.png",
                     "video": "video.png",
                     "poster": "poster.png",
                     "smallVideo": "smallVideo.png",
                     "smallPaper": "smallPaper.png",
                     "smallSlides": "smallSlides.png",
                     "smallPoster": "smallPoster.png",
                     "smallEmail": "smallEmail.png",
                     "closed": "closed.png",
                     "closeIcon": "close.png",
                     "alarmIcon": "alarm.png",
                     "badge": "badge.png",
                     "badgeMargins": "badge_margins.png",
                     "loading": "loading.gif",
                     "enabledSection": "enabledSection.png",
                     "disabledSection": "disabledSection.png",
                     "greyedOutSection": "greyedOutSection.png",
                     "tick": "tick.png",
                     "cross": "cross.png",
                     "cofee": "coffee.png",
                     "subfile": "subfile.png",
                     "file": "file.png",
                     "bigfile": "bigfile.png",
                     "smallfile": "file_small.png",
                     "clock": "clock.png",
                     "existingfile": "existingfile.png",
                     "subsection": "disabledSubSection.png",
                     "addressBarIcon": "indico.ico",
                     "excel": "excel.png",
                     "openMenu": "menu_open.png",
                     "closeMenu": "menu_close.png",
                     "checkAll": "checkAll.png",
                     "uncheckAll": "uncheckAll.png",
                     "listing": "listing.png",
                     "egee_small": "egee_small.png",
                     "smallClone": "smallClone.png",
                     "file_edit": "file_edit.png",
                     "file_protect": "file_protect.png",
                     "form_CheckBox": "form_CheckBox.png",
                     "form_Select": "form_Select.png",
                     "form_PasswordBox": "form_PasswordBox.png",
                     "form_RadioButton": "form_RadioButton.png",
                     "form_TextArea": "form_TextArea.png",
                     "form_TextBox": "form_TextBox.png",
                     "form_TextBox_": "form_TextBox_.png",
                     "form_CheckBox_": "form_CheckBox_.png",
                     "form_Select_": "form_Select_.png",
                     "form_PasswordBox_": "form_PasswordBox_.png",
                     "form_RadioButton_": "form_RadioButton_.png",
                     "form_Text_": "form_Text_.png",
                     "form_TextArea_": "form_TextArea_.png",
                     "add": "add.png",
                     "add_faded": "add_faded.png",
                     "remove": "remove.png",
                     "remove_faded": "remove_faded.png",
                     "archive": "archive_small.png",
                     "unarchive": "unarchive_small.png",
                     "edit": "edit.png",
                     "edit_faded": "edit_faded.png",
                     "help": "help.png",
                     "search": "search.png",
                     "search_small": "search_small.png",
                     "stat": "stat.png",
                     "logoCERN": "CERNlogo-grey.png",
                     "timezone": "timezone.png",
                     "cern_small": "cern_small.png",
                     "cern_small_light": "cern_small_light.png",
                     "home": "home.png",
                     "upCategory": "up_arrow.png",
                     "manage": "manage.png",
                     "wsignout": "wsignout.gif",
                     "arrow_next": "arrow_next.png",
                     "arrow_previous": "arrow_previous.png",
                     "dot_gray": "dot_gray.png",
                     "dot_red": "dot_red.png",
                     "dot_blue": "dot_blue.png",
                     "dot_green": "dot_green.png",
                     "dot_orange": "dot_orange.png",
                     "basket": "basket.png",
                     "ui_loading": "load_big.gif",
                     "style": "style.png",
                     "filter": "filter.png",
                     "filter_active": "filter_active.png",
                     "reload": "reload.png",
                     "reload_faded": "reload_faded.png",
                     "accept": "accept.png",
                     "reject": "reject.png",
                     "room": "room.png",
                     "popupMenu": "popupMenu.png",
                     "roomwidgetArrow": "roomwidget_arrow.png",
                     "defaultConferenceLogo": "lecture3.png",
                     "breadcrumbArrow": "breadcrumb_arrow.png",
                     "heart": "heart.png",
                     "star": "star.png",
                     "starGrey": "starGrey.png",
                     "calendarWidget": "calendarWidget.png",
                     "American Express": "americanExpress.gif",
                     "Diners Club": "dinersClub.gif",
                     "JCB": "JCB.gif",
                     "Maestro": "maestro.gif",
                     "MasterCard": "masterCard.gif",
                     "PAYPAL": "PAYPAL.gif",
                     "PostFinance + card": "postFinanceCard.gif",
                     "PostFinance e-finance": "postFinanceEFinance.gif",
                     "VISA": "VISA.gif",
                     "syncOff": "sync_off.png",
                     "syncOn": "sync_on.png",
                     "facebook": "facebook.png",
                     "twitter": "twitter.png",
                     "gplus": "gplus.png",
                     "gcal": "gcal.png",
                     "link": "link.png"
                     }

    # default values - Administrators can update this list from the Indico
    # administration web interface
    __styles = {
        # Lecture styles
        "lecture":          ("Lecture",
                             os.path.join("lectures", "IndicoLecture.tpl"),
                             os.path.join("lectures", "IndicoLecture.css")),
        "egee_lecture":     ("EGEE lecture",
                             os.path.join("lectures", "IndicoLecture.tpl"),
                             os.path.join("lectures", "EGEELecture.css")),
        "event":            ("Event",
                             os.path.join("lectures", "IndicoLecture.tpl"),
                             os.path.join("lectures", "IndicoLecture.css")),

        # Administrative styles (black on white, centered)
        "administrative":   ("Administrative style",
                             os.path.join("meetings", "administrative", "Administrative.tpl"),
                             os.path.join("meetings", "administrative", "Administrative.css")),
        "administrative2":  ("Administrative style (with time)",
                             os.path.join("meetings", "administrative", "AdministrativeWithTime.tpl"),
                             os.path.join("meetings", "administrative", "AdministrativeWithTime.css")),
        "administrative4":  ("Administrative style (all material)",
                             os.path.join("meetings", "administrative", "AdministrativeAllMaterial.tpl"),
                             os.path.join("meetings", "administrative", "AdministrativeAllMaterial.css")),
        "pf":               ("Pension Fund",
                             os.path.join("meetings", "administrative", "PensionFund.tpl"),
                             os.path.join("meetings", "administrative", "PensionFund.css")),
        "lhcrrb":           ("LHC RRB",
                             os.path.join("meetings", "administrative", "LHCRBB.tpl"),
                             os.path.join("meetings", "administrative", "LHCRBB.css")),
        "sa":               ("Staff Association",
                             os.path.join("meetings", "administrative", "StaffAssociation.tpl"),
                             os.path.join("meetings", "administrative", "StaffAssociation.css")),

        # More or less standardly looking meeting styles
        "standard":         ("Indico style",
                             os.path.join("meetings", "IndicoMeeting.tpl"),
                             os.path.join("meetings", "IndicoMeeting.css")),
        "standard_inline_minutes":
                            ("Indico style - inline minutes",
                             os.path.join("meetings", "IndicoMeetingWithMinutes.tpl"),
                             os.path.join("meetings", "IndicoMeetingWithMinutes.css")),
        "ilc":              ("ILC style",
                             os.path.join("meetings", "IndicoMeeting.tpl"),
                             os.path.join("meetings", "ILC.css")),
        "alice_meeting":    ("ALICE meeting",
                             os.path.join("meetings", "IndicoMeeting.tpl"),
                             os.path.join("meetings", "ALICE.css")),
        "atlas":            ("ATLAS meeting",
                             os.path.join("meetings", "IndicoMeeting.tpl"),
                             os.path.join("meetings", "ATLAS.css")),
        "totem_meeting":    ("TOTEM meeting",
                             os.path.join("meetings", "IndicoMeeting.tpl"),
                             os.path.join("meetings", "TOTEM.css")),
        "sa2":              ("Staff Association (with time)",
                             os.path.join("meetings", "IndicoMeeting.tpl"),
                             os.path.join("meetings", "StaffAssociation.css")),
        "lcg":              ("LCG style",
                             os.path.join("meetings", "IndicoMeeting.tpl"),
                             os.path.join("meetings", "LCG.css")),
        "lhcb_meeting":     ("LHCb meeting",
                             os.path.join("meetings", "IndicoMeeting.tpl"),
                             os.path.join("meetings", "LHCb.css")),
        "egee_meeting":     ("EGEE meeting",
                             os.path.join("meetings", "IndicoMeeting.tpl"),
                             os.path.join("meetings", "EGEE.css")),
        "cms":              ("CMS meeting",
                             os.path.join("meetings", "IndicoMeeting.tpl"),
                             os.path.join("meetings", "CMS.css")),
        "endotofpet":       ("EndoTOFPET",
                             os.path.join("meetings", "Openlab.tpl"),
                             os.path.join("meetings", "EndoTOFPET.css")),
        "crystal_clear":    ("Crystal Clear",
                             os.path.join("meetings", "Openlab.tpl"),
                             os.path.join("meetings", "CrystalClear.css")),
        "openlab":          ("Openlab",
                             os.path.join("meetings", "Openlab.tpl"),
                             os.path.join("meetings", "Openlab.css")),

        # CDS Agenda styles
        "cdsagenda":        ("CDS Agenda style",
                             os.path.join("meetings", "cdsagenda", "CDSAgenda.tpl"),
                             os.path.join("meetings", "cdsagenda", "CDSAgenda.css")),
        "cdsagenda_inline_minutes":
                            ("CDS Agenda inline minutes",
                             os.path.join("meetings", "cdsagenda", "CDSAgendaWithMinutes.tpl"),
                             os.path.join("meetings", "cdsagenda", "CDSAgendaWithMinutes.css")),
        "cdsagenda_olist":  ("CDS Agenda ordered list",
                             os.path.join("meetings", "cdsagenda", "CDSAgendaOrdered.tpl"),
                             os.path.join("meetings", "cdsagenda", "CDSAgendaOrdered.css")),

        # Standard conference style
        "static":           ("Parallel", None, None),

        # Other meeting styles
        "nicecompact":      ("Compact style",
                             os.path.join("meetings", "Compact.tpl"),
                             os.path.join("meetings", "Compact.css")),
        "weeks":            ("Compact weeks",
                             os.path.join("meetings", "Weeks.tpl"),
                             os.path.join("meetings", "Weeks.css")),

        "xml":              ("Simple xml", "XML.xsl", None),
        "jacow":            ("JACoW XML", "JACoW.xsl", None),
        "text":             ("Simple text", "Text.tpl", None),
    }

    # default values - Administrators can update this list from the Indico
    # administration web interface
    __eventStylesheets = {
        "conference": [
            "administrative",
            "cdsagenda",
            "cdsagenda_inline_minutes",
            "cdsagenda_olist",
            "egee_meeting",
            "jacow",
            "lhcb_meeting",
            "nicecompact",
            "weeks",
            "standard",
            "static",
            "text",
            "xml"],
        "simple_event": [
            "cdsagenda",
            "static",
            "lecture",
            "egee_lecture",
            "jacow",
            "xml",
            "event"],
        "meeting": [
            "administrative",
            "administrative2",
            "administrative4",
            "alice_meeting",
            "atlas",
            "cdsagenda",
            "cdsagenda_inline_minutes",
            "cdsagenda_olist",
            "cms",
            "crystal_clear",
            "egee_meeting",
            "endotofpet",
            "ilc",
            "lcg",
            "lhcb_meeting",
            "lhcrrb",
            "nicecompact",
            "weeks",
            "openlab",
            "pf",
            "sa",
            "sa2",
            "standard",
            "standard_inline_minutes",
            "static",
            "text",
            "totem_meeting",
            "xml"]
        }

    # default values - Administrators can update this list from the Indico
    # administration web interface
    __defaultEventStylesheet = {
            "conference": "static",
            "simple_event": "lecture",
            "meeting": "standard" }

    default_values = {
        'DBConnectionParams'        : ("localhost", 9675),
        'DBUserName'                : '',
        'DBPassword'                : '',
        'DBRealm'                   : '',
        'RedisConnectionURL'        : None,
        'SanitizationLevel'         : 1,
        'CSRFLevel'                 : 2,
        'BaseURL'                   : 'http://localhost/',
        'BaseSecureURL'             : 'https://localhost/',
        'LoginURL'                  : "",
        'RegistrationURL'           : "",
        'ConfigurationDir'          : "/opt/indico/etc",
        'DocumentationDir'          : "/opt/indico/doc",
        'HtdocsDir'                 : "/opt/indico/htdocs",
        'LogDir'                    : "/opt/indico/log" ,
        'ArchiveDir'                : "/opt/indico/archive",
        'BinDir'                    : "/opt/indico/bin",
        'UploadedFilesTempDir'      : "/opt/indico/tmp",
        'UploadedFilesSharedTempDir': "",
        'XMLCacheDir'               : "/opt/indico/cache",
        'OfflineStore'              : "",
        'CacheBackend'              : 'files',
        'MemcachedServers'          : [],
        'RedisCacheURL'             : None,
        'SmtpServer'                : ('localhost', 25),
        'SmtpLogin'                 : '',
        'SmtpPassword'              : '',
        'SmtpUseTLS'                : 'no',
        'SupportEmail'              : 'root@localhost',
        'PublicSupportEmail'        : 'root@localhost',
        'NoReplyEmail'              : 'noreply-root@localhost',
        'FileConverter'             : {"conversion_server": "", "response_url": "http://localhost/getConvertedFile.py"},
        'DisplayLoginPage'          : "yes",
        'AuthenticatorList'         : [('Local',{})],
        'ReportNumberSystems'       : {},
        'Profile'                   : 'no',
        'StaticFileMethod'          : None,
        'AuthenticatedEnforceSecure': 'no',
        'MaxUploadFilesTotalSize'   : '0',
        'MaxUploadFileSize'         : '0',
        'ForceConflicts'            : 0,
        'PropagateAllExceptions'    : False,
        'Debug'                     : False,
        'EmbeddedWebserver'         : False,
        'EmbeddedWebserverBaseURL'  : None,
        'OAuthAccessTokenTTL'       : 10000,
        'MobileURL'                 : '',
        'CheckinURL'                : 'http://indico-software.org/wiki/apps/check-in',
        'SCSSDebugInfo'             : True,
        'SessionLifetime'           : 86400 * 31,
        'RouteOldUrls'              : False,
        'CustomCountries'           : {},
        'PDFLatexProgram'           : 'pdflatex',
        'StrictLatex'               : True,
        'WorkerName'                : socket.getfqdn(),
<<<<<<< HEAD
        'Loggers'                   : ['files'],
        'SentryDSN'                 : None
=======
        'CategoryCleanup'           : {}
>>>>>>> 51dbba04
    }

    if sys.platform == 'win32':
        default_values.update({
            "ConfigurationDir"     : "C:\\indico\\etc",
            "DocumentationDir"     : "C:\\indico\\doc",
            "HtdocsDir"            : "C:\\Program Files\\Apache Group\\Apache2\\htdocs\\MaKaC",
            "LogDir"               : "C:\\indico\\log",
            "ArchiveDir"           : "C:\\indico\\archive",
            "BinDir"               : "C:\\indico\\archive",
            "UploadedFilesTempDir" : "C:\\indico\\temp",
            "XMLCacheDir"          : "C:\\indico\\cache",
                               })

    def __init__(self, filePath = None):
        self.filePath = filePath
        self.__readConfigFile()
        self._shelf = None


    def updateValues(self, newValues):
        """The argument is a dictionary.
        This function updates only the values provided by the dictionary"""
        for k in newValues:
            if k in self._configVars:
                self._configVars[k] = newValues[k]

    def forceReload(self):
        '''Forces Config to reread indico.conf and repopulate all of its variables'''
        # We don't use __import__ or reload because if the file changes are done too fast
        # Python doesn't see the changes and inconsistencies appear.
        #     __import__('MaKaC.common.MaKaCConfig') < DOESNT WORK
        #     reload(MaKaCConfig)                    < DOESNT WORK
        execfile(os.path.abspath(os.path.join(os.path.dirname(__file__), 'MaKaCConfig.py')))
        new_vals = locals()
        for k in self._configVars:
            if k in new_vals:
                self._configVars[k] = new_vals[k]

    def reset(self, custom={}):
        """
        Resets the config to the default values (ignoring indico.conf) and
        sets custom options if provided
        """
        self._configVars = copy.deepcopy(self.default_values)
        self._configVars.update(custom)
        self._deriveOptions()

    def _deriveOptions(self):

        webinterface_dir = os.path.join(os.path.dirname(MaKaC.__file__), 'webinterface')

        # Variables whose value is derived automatically
        # THIS IS THE PLACE TO ADD NEW SHORTHAND OPTIONS, DONT CREATE A FUNCTION IF THE VALUE NEVER CHANGES,
        # Configuration.py will become fat again if you don't follow this advice.
        self._configVars.update({
            'TPLVars'                   : {"MaKaCHomeURL": self.getBaseURL()},
            'FileTypes'                 : FILE_TYPES,
            'HelpDir'                   : os.path.join(self.getHtdocsDir(), 'ihelp'),
            'StylesheetsDir'            : os.path.join(webinterface_dir, 'stylesheets'),
            'ImagesDir'                 : os.path.join(self.getHtdocsDir(), 'images'),
            'FontsDir'                  : os.path.join(self.getHtdocsDir(), 'fonts'),
            'JSDir'                     : os.path.join(self.getHtdocsDir(), 'js'),
            'SystemIcons'               : self.__systemIcons,
            'Styles'                    : self.__styles,
            'EventStylesheets'          : self.__eventStylesheets,
            'TempDir'                   : self.getUploadedFilesTempDir(),
            'UploadedFilesSharedTempDir': self.getSharedTempDir(),
            'RoomPhotosDir'             : os.path.join(self.getHtdocsDir(), 'images', "rooms", "large_photos"),
            'RoomSmallPhotosDir'        : os.path.join(self.getHtdocsDir(), 'images', "rooms", "small_photos"),
            'CssDir'                    : "%s/css/" % (self.getHtdocsDir()),
            'CssBaseURL'                : self.getCssBaseURL(),
            'CssConfTemplateBaseURL'    : self.getCssConfTemplateBaseURL(),
            'DefaultEventStylesheet'    : self.__defaultEventStylesheet,
            'TPLDir'                    : os.path.abspath(os.path.join(webinterface_dir, 'tpls')),
            'HostNameURL'               : urlparse.urlparse(self.getBaseURL())[1].partition(':')[0],
            'PortURL'                   : urlparse.urlparse(self.getBaseURL())[1].partition(':')[2] or '80',
            'FileConverterServerURL'    : self.getFileConverter().get("conversion_server", ""),
            'FileConverterResponseURL'  : self.getFileConverter().get("response_url", ""),
            'ImagesBaseURL'             : self.getImagesBaseURL(),
            'ImagesBaseSecureURL'       : self.getImagesBaseSecureURL(),
            'Version'                   : MaKaC.__version__,
        })


    def __readConfigFile(self):
        """initializes configuration parameters (Search order: indico.conf, default_values)

        IF YOU WANT TO CREATE NEW USER CONFIGURABLE OPTIONS:
        If you need to define a new configuration option you _need_ to specify it here with
        its default value and then you can put it in indico.conf.

                #### Indico will not see options that don't appear here ####
        """

        self._configVars = {}

        from MaKaC.common import MaKaCConfig
        from MaKaC.errors import MaKaCError

        declared_values = dir(MaKaCConfig)

        # When populating configuration variables indico.conf's values have priority
        for k in self.default_values:
            if k in declared_values:
                self._configVars[k] = MaKaCConfig.__getattribute__(k) # declared_values[k] doesn't work, don't ask me why
            else: # key is not declared in indico.conf, using its default value
                self._configVars[k] = self.default_values[k]

        # options that are derived automatically
        self._deriveOptions()


        self.__tplFiles = {}

        if self.getSanitizationLevel() not in range(4):
            raise MaKaCError("Invalid SanitizationLevel value (%s). Valid values: 0, 1, 2, 3" % (self._configVars['SanitizationLevel']))

        if self.getCSRFLevel() not in range(4):
            raise MaKaCError("Invalid CSRFLevel value (%s). Valid values: 0, 1, 2, 3" % (self._configVars['CSRFLevel']))

        if self.getRedisConnectionURL():
            # Rest if redis is available and if we can connect
            try:
                import redis
                redis.StrictRedis.from_url(self.getRedisConnectionURL())
                # a redis ping here would be nice but we do not have a working logger yet
            except ImportError, e:
                raise MaKaCError('Could not import redis: %s' % e.message)

        if self.getStaticFileMethod() is not None and len(self.getStaticFileMethod()) != 2:
            raise MaKaCError('StaticFileMethod must be None, a string or a 2-tuple')

    def __getattr__(self, attr):
        """Dynamic finder for values defined in indico.conf

            For example, if an indico.conf value is "username" this method will
            return its value for a getUsername() call.

            If you add a new pair option = value to indico.conf there is no need to
            create anything here. It will be returned automatically.

            This all means that changing the name of an indico.conf will force you
            to change all references in code to getOldOptionName to getNewOptionName
            including the reference in default_values in this file.
        """
        # The following code intercepts all method calls that start with get and are
        # not already defined (so you can still override a get method if you want)
        # and returns a closure that returns the value of the option being asked for
        if attr[0:3] == 'get':
            def configFinder(k):
                return self._configVars[k]
            return lambda: configFinder(attr[3:])
        else:
            raise AttributeError

    def _yesOrNoVariable(self, varName):
        if self._configVars[varName] in ('yes', True):
            return True
        else:
            return False

    def getShortCategURL(self):
        return '%s/c/' % self.getBaseURL()

    def getShortEventURL(self):
        return '%s/e/' % self.getBaseURL()

    def getSmtpUseTLS(self):
        return self._yesOrNoVariable('SmtpUseTLS')

    def getProfile(self):
        return self._yesOrNoVariable('Profile')

    def getUseXSendFile(self):
        raise NotImplementedError('Deprecated Method')

    def getStaticFileMethod(self):
        val = self._configVars['StaticFileMethod']
        if not val:
            return None
        elif isinstance(val, basestring):
            return val, None
        elif not val[0]:
            return None
        else:
            return val

    def getDisplayLoginPage(self):
        return self._yesOrNoVariable('DisplayLoginPage')

    def getAuthenticatedEnforceSecure(self):
        return self._yesOrNoVariable('AuthenticatedEnforceSecure') and self.getBaseSecureURL()

    @classmethod
    def getInstance(cls):
        """returns an instance of the Config class ensuring only a single
           instance is created. All the clients should use this method for
           setting a Config object instead of normal instantiation
        """
        if cls.__instance is None:
            cls.__instance = Config()
        return cls.__instance

    @classmethod
    def setInstance(cls, instance):
        cls.__instance = instance

    def getCurrentDBDir(self):
        """gives back the path of the directory where the current database
           files are kept
        """
        raise NotImplementedError("Deprecated Method")
        # return raw_input("\n\nPlease enter the path to the directory that contains the database files")


    def getDBBackupsDir(self):
        """gives back the path of the directory where the backups of the
           database files are kept
        """
        raise NotImplementedError("Deprecated Method")
        # return raw_input("\n\nPlease enter the path to the directory that will contain the database backups [OPTIONAL]\n\n")


    def getTimezoneList(self):
        # Dont move outside, we need to call Config.getInstance() from setup.py and if
        # the system has no pytz module then the import will break
        from pytz import all_timezones as Timezones
        return Timezones


    def getCssStylesheetName(self):
        """gives back the css stylesheet name used by Indico"""
        template = 'Default'

        # NOTE: don't move the import outside because we need Configuration.py
        # to be loaded from setup.py and at that point we don't have db access
        # and therefore the import will fail.
        import MaKaC.common.info as info

        with DBMgr.getInstance().global_connection():
            defTemplate = info.HelperMaKaCInfo.getMaKaCInfoInstance().getDefaultTemplateSet()

        if (defTemplate is not None and os.path.exists("%s/css/Default.%s.css" % (self.getHtdocsDir(), defTemplate))):
            template = "Default.%s" % defTemplate

        return '%s.css' % template

    def getCssConfTemplateBaseURL(self):
        rh = ContextManager.get('currentRH', None)

        if rh and request.is_secure and self.getBaseSecureURL():
            baseURL = self.getBaseSecureURL()
        else:
            baseURL = self.getBaseURL()

        return "%s/css/confTemplates" % baseURL

    def getTPLFile(self, tplId):
        """gives back the template file name associated to a certain page of
           the web interface. If no TPL file was specified it returns the
           empty string.
           Params:
                tplId -- unique identifier of the web interface page (normally
                    the web page class string)
        """
        if tplId in self.__tplFiles:
            return self.__tplFiles[tplId]
        else:
            return ""


    def getTPLVars(self):
        """gives back the user configured variables that must be available in
           any template file.
        """
        vars = self._configVars['TPLVars'].copy()
        vars["imagesDir"] = self.getImagesBaseURL()
        return vars


    def getCategoryIconPath(self, categid):
        return "%s/categicon/%s.png" % (self.getImagesDir(), categid)


    def getCategoryIconURL(self, categid):
        return "%s/categicon/%s.png" % (self.getImagesBaseURL(), categid)


    def getFileType(self, fileExtension):
        """returns the file type corresponding to the specified file extension
        """
        if fileExtension.strip().upper() in self.getFileTypes():
            return fileExtension.strip().upper()
        return ""


    def getFileTypeDescription(self, fileType):
        """returns the configured file type description for the specified file
            type.
        """
        if fileType in self.getFileTypes():
            return self.getFileTypes()[fileType][0]
        return ""


    def getFileTypeMimeType(self, fileType):
        """returns the configured mime-type for the specified file type
        """
        if fileType in self.getFileTypes():
            return self.getFileTypes()[fileType][1]
        return "unknown"


    def getFileTypeIconURL(self, fileType):
        if fileType == "":
            return ""
        try:
            icon = self.getFileTypes()[fileType][2]
        except IndexError:
            return ""
        except KeyError:
            return ""
        if icon == "":
            return ""
        iconPath = os.path.join( self.getImagesDir(), icon )
        if not os.access( iconPath, os.F_OK ):
            return ""
        return "%s/%s"%( self.getImagesBaseURL(), icon )


    def getSystemIconURL( self, id ):
        if id not in self.__systemIcons:
            return "%s/%s"%(self.getImagesBaseURL(), id )
        return "%s/%s"%(self.getImagesBaseURL(), self.__systemIcons[ id ])

    def getPluginIconURL( self, pluginName, iconId ):
        rh = ContextManager.get('currentRH', None)

        if rh and request.is_secure and self.getBaseSecureURL():
            baseURL = self.getBaseSecureURL()
        else:
            baseURL = self.getBaseURL()
        return "%s/%s/images/%s.png"%(baseURL, pluginName, iconId)

    def getSystemIconFileName(self, id):
        if id not in self.__systemIcons:
            return id
        return self.__systemIcons[id]


    def getArchivedFileURL(self, localFile):
        return "%s/getFile.py?%s" % (self.getBaseURL(), localFile.getLocator().getURLForm() )


    def hasFileConverter(self):
        return self.getFileConverter().get("conversion_server", "") != ""

    def getSharedTempDir(self):
        std = self.getUploadedFilesSharedTempDir()
        if std == "":
            std = self.getUploadedFilesTempDir()
        return std

    def getAuthenticatorConfigById(self, authId):
        for auth, config in self.getAuthenticatorList():
            if auth == authId:
                return config
        return {}

    def getImagesBaseURL(self):
        if ContextManager.get('offlineMode', False):
            return "static/images"
        else:
            return "%s/images" % self.getBaseURL()

    def getImagesBaseSecureURL(self):
        if ContextManager.get('offlineMode', False):
            return "static/images"
        else:
            return "%s/images" % self.getBaseSecureURL()

    def getCssBaseURL(self):
        if ContextManager.get('offlineMode', False):
            return "static/css"
        else:
            return "%s/css" % self.getBaseURL()

    def getFontsBaseURL(self):
        if ContextManager.get('offlineMode', False):
            return "static/fonts"
        else:
            return "%s/fonts" % self.getBaseURL()<|MERGE_RESOLUTION|>--- conflicted
+++ resolved
@@ -526,12 +526,9 @@
         'PDFLatexProgram'           : 'pdflatex',
         'StrictLatex'               : True,
         'WorkerName'                : socket.getfqdn(),
-<<<<<<< HEAD
         'Loggers'                   : ['files'],
-        'SentryDSN'                 : None
-=======
+        'SentryDSN'                 : None,
         'CategoryCleanup'           : {}
->>>>>>> 51dbba04
     }
 
     if sys.platform == 'win32':
